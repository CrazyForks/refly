<<<<<<< HEAD
import { Injectable, Logger } from '@nestjs/common';
=======
import { Injectable, Logger, Optional } from '@nestjs/common';
import { EventEmitter } from 'node:events';
>>>>>>> 779986f7
import pLimit from 'p-limit';
import { Queue } from 'bullmq';
import { InjectQueue } from '@nestjs/bullmq';
import {
  Prisma,
  SkillTrigger as SkillTriggerModel,
  ActionResult as ActionResultModel,
} from '../../generated/client';
import { Response } from 'express';
import {
  CreateSkillInstanceRequest,
  CreateSkillTriggerRequest,
  DeleteSkillInstanceRequest,
  DeleteSkillTriggerRequest,
  InvokeSkillRequest,
  ListSkillInstancesData,
  ListSkillTriggersData,
  PinSkillInstanceRequest,
  Resource,
  SkillContext,
  Skill,
  SkillTriggerCreateParam,
  TimerInterval,
  TimerTriggerConfig,
  UnpinSkillInstanceRequest,
  UpdateSkillInstanceRequest,
  UpdateSkillTriggerRequest,
  User,
  Document,
  ActionResult,
  ActionMeta,
  ModelScene,
  LLMModelConfig,
  CodeArtifact,
} from '@refly/openapi-schema';
import { BaseSkill } from '@refly/skill-template';
import { genActionResultID, genSkillID, genSkillTriggerID, safeParseJSON } from '@refly/utils';
import { PrismaService } from '../common/prisma.service';
import { QUEUE_SKILL, pick } from '../../utils';
import { InvokeSkillJobData } from './skill.dto';
import { KnowledgeService } from '../knowledge/knowledge.service';
import { documentPO2DTO, resourcePO2DTO } from '../knowledge/knowledge.dto';
import { SubscriptionService } from '../subscription/subscription.service';
import {
  ModelUsageQuotaExceeded,
  ParamsError,
  ProjectNotFoundError,
  ProviderItemNotFoundError,
  SkillNotFoundError,
} from '@refly/errors';
import { actionResultPO2DTO } from '../action/action.dto';
import { CodeArtifactService } from '../code-artifact/code-artifact.service';
<<<<<<< HEAD
import { ProviderService } from '@/modules/provider/provider.service';
import { providerPO2DTO } from '@/modules/provider/provider.dto';
import { codeArtifactPO2DTO } from '@/modules/code-artifact/code-artifact.dto';
import { SkillInvokerService } from '@/modules/skill/skill-invoker.service';
=======
import { projectPO2DTO } from '../project/project.dto';
import { ProviderService } from '../provider/provider.service';
import { providerPO2DTO } from '../provider/provider.dto';
import { codeArtifactPO2DTO } from '../code-artifact/code-artifact.dto';
import { McpServerService } from '../mcp-server/mcp-server.service';
import { mcpServerPO2DTO } from '../mcp-server/mcp-server.dto';
>>>>>>> 779986f7

function validateSkillTriggerCreateParam(param: SkillTriggerCreateParam) {
  if (param.triggerType === 'simpleEvent') {
    if (!param.simpleEventName) {
      throw new ParamsError('invalid event trigger config');
    }
  } else if (param.triggerType === 'timer') {
    if (!param.timerConfig) {
      throw new ParamsError('invalid timer trigger config');
    }
  }
}

@Injectable()
export class SkillService {
  private logger = new Logger(SkillService.name);
  private skillInventory: BaseSkill[];

  constructor(
    private prisma: PrismaService,
    private knowledge: KnowledgeService,
    private subscription: SubscriptionService,
    private codeArtifact: CodeArtifactService,
    private providerService: ProviderService,
    private skillInvokerService: SkillInvokerService,

<<<<<<< HEAD
    @InjectQueue(QUEUE_SKILL) private skillQueue: Queue<InvokeSkillJobData>,
=======
    @Optional() @InjectQueue(QUEUE_SKILL) private skillQueue?: Queue<InvokeSkillJobData>,
    @Optional()
    @InjectQueue(QUEUE_SKILL_TIMEOUT_CHECK)
    private timeoutCheckQueue?: Queue<SkillTimeoutCheckJobData>,
    @Optional()
    @InjectQueue(QUEUE_SYNC_TOKEN_USAGE)
    private usageReportQueue?: Queue<SyncTokenUsageJobData>,
    @Optional()
    @InjectQueue(QUEUE_SYNC_REQUEST_USAGE)
    private requestUsageQueue?: Queue<SyncRequestUsageJobData>,
    @Optional()
    @InjectQueue(QUEUE_AUTO_NAME_CANVAS)
    private autoNameCanvasQueue?: Queue<AutoNameCanvasJobData>,
>>>>>>> 779986f7
  ) {
    this.skillInventory = this.skillInvokerService.getSkillInventory();
    this.logger.log(`Skill inventory initialized: ${this.skillInventory.length}`);
  }

  listSkills(includeAll = false): Skill[] {
    let skills = this.skillInventory.map((skill) => ({
      name: skill.name,
      icon: skill.icon,
      description: skill.description,
      configSchema: skill.configSchema,
    }));

    if (!includeAll) {
      // TODO: figure out a better way to filter applicable skills
      skills = skills.filter((skill) => !['commonQnA', 'editDoc'].includes(skill.name));
    }

    return skills;
  }

  async listSkillInstances(user: User, param: ListSkillInstancesData['query']) {
    const { skillId, sortByPin, page, pageSize } = param;

    const orderBy: Prisma.SkillInstanceOrderByWithRelationInput[] = [{ updatedAt: 'desc' }];
    if (sortByPin) {
      orderBy.unshift({ pinnedAt: { sort: 'desc', nulls: 'last' } });
    }

    return this.prisma.skillInstance.findMany({
      where: { skillId, uid: user.uid, deletedAt: null },
      orderBy,
      take: pageSize,
      skip: (page - 1) * pageSize,
    });
  }

  async createSkillInstance(user: User, param: CreateSkillInstanceRequest) {
    const { uid } = user;
    const { instanceList } = param;
    const tplConfigMap = new Map<string, BaseSkill>();

    for (const instance of instanceList) {
      if (!instance.displayName) {
        throw new ParamsError('skill display name is required');
      }
      let tpl = this.skillInventory.find((tpl) => tpl.name === instance.tplName);
      if (!tpl) {
        console.log(`skill ${instance.tplName} not found`);
        tpl = this.skillInventory?.[0];
      }
      tplConfigMap.set(instance.tplName, tpl);
    }

    const instances = await this.prisma.skillInstance.createManyAndReturn({
      data: instanceList.map((instance) => ({
        skillId: genSkillID(),
        uid,
        ...pick(instance, ['tplName', 'displayName', 'description']),
        icon: JSON.stringify(instance.icon ?? tplConfigMap.get(instance.tplName)?.icon),
        ...{
          tplConfig: instance.tplConfig ? JSON.stringify(instance.tplConfig) : undefined,
          configSchema: tplConfigMap.get(instance.tplName)?.configSchema
            ? JSON.stringify(tplConfigMap.get(instance.tplName)?.configSchema)
            : undefined,
          invocationConfig: tplConfigMap.get(instance.tplName)?.invocationConfig
            ? JSON.stringify(tplConfigMap.get(instance.tplName)?.invocationConfig)
            : undefined,
        },
      })),
    });

    return instances;
  }

  async updateSkillInstance(user: User, param: UpdateSkillInstanceRequest) {
    const { uid } = user;
    const { skillId } = param;

    if (!skillId) {
      throw new ParamsError('skill id is required');
    }

    return this.prisma.skillInstance.update({
      where: { skillId, uid, deletedAt: null },
      data: {
        ...pick(param, ['displayName', 'description']),
        tplConfig: param.tplConfig ? JSON.stringify(param.tplConfig) : undefined,
      },
    });
  }

  async pinSkillInstance(user: User, param: PinSkillInstanceRequest) {
    const { uid } = user;
    const { skillId } = param;

    if (!skillId) {
      throw new ParamsError('skill id is required');
    }

    return this.prisma.skillInstance.update({
      where: { skillId, uid, deletedAt: null },
      data: { pinnedAt: new Date() },
    });
  }

  async unpinSkillInstance(user: User, param: UnpinSkillInstanceRequest) {
    const { uid } = user;
    const { skillId } = param;

    if (!skillId) {
      throw new ParamsError('skill id is required');
    }

    return this.prisma.skillInstance.update({
      where: { skillId, uid, deletedAt: null },
      data: { pinnedAt: null },
    });
  }

  async deleteSkillInstance(user: User, param: DeleteSkillInstanceRequest) {
    const { skillId } = param;
    if (!skillId) {
      throw new ParamsError('skill id is required');
    }
    const skill = await this.prisma.skillInstance.findUnique({
      where: { skillId, uid: user.uid, deletedAt: null },
    });
    if (!skill) {
      throw new SkillNotFoundError('skill not found');
    }

    // delete skill and triggers
    const deletedAt = new Date();
    await this.prisma.$transaction([
      this.prisma.skillTrigger.updateMany({
        where: { skillId, uid: user.uid },
        data: { deletedAt },
      }),
      this.prisma.skillInstance.update({
        where: { skillId, uid: user.uid },
        data: { deletedAt },
      }),
    ]);
  }

  async skillInvokePreCheck(user: User, param: InvokeSkillRequest): Promise<InvokeSkillJobData> {
    const { uid } = user;

    const resultId = param.resultId || genActionResultID();

    // Check if the result already exists
    const existingResult = await this.prisma.actionResult.findFirst({
      where: { resultId },
      orderBy: { version: 'desc' },
    });
    if (existingResult) {
      if (existingResult.uid !== uid) {
        throw new ParamsError(`action result ${resultId} already exists for another user`);
      }

      param.input ??= existingResult.input
        ? safeParseJSON(existingResult.input)
        : { query: existingResult.title };

      param.modelName ??= existingResult.modelName;
      param.modelItemId ??= existingResult.providerItemId;
      param.skillName ??= safeParseJSON(existingResult.actionMeta).name;
      param.context ??= safeParseJSON(existingResult.context);
      param.resultHistory ??= safeParseJSON(existingResult.history);
      param.tplConfig ??= safeParseJSON(existingResult.tplConfig);
      param.runtimeConfig ??= safeParseJSON(existingResult.runtimeConfig);
      param.projectId ??= existingResult.projectId;
    }

    param.input ||= { query: '' };
    param.skillName ||= 'commonQnA';

    const defaultModel = await this.providerService.findDefaultProviderItem(user, 'chat');
    param.modelItemId ||= defaultModel?.itemId;

    const modelItemId = param.modelItemId;
    const providerItem = await this.providerService.findProviderItemById(user, modelItemId);

    if (!providerItem || providerItem.category !== 'llm' || !providerItem.enabled) {
      throw new ProviderItemNotFoundError(`provider item ${modelItemId} not valid`);
    }

    const modelProviderMap = await this.providerService.prepareModelProviderMap(user, modelItemId);
    param.modelItemId = modelProviderMap.chat.itemId;

    const tiers = [];
    for (const providerItem of Object.values(modelProviderMap)) {
      if (providerItem.tier) {
        tiers.push(providerItem.tier);
      }
    }

    if (tiers.length > 0) {
      // Check for usage quota
      const usageResult = await this.subscription.checkRequestUsage(user);

      for (const tier of tiers) {
        if (!usageResult[tier]) {
          throw new ModelUsageQuotaExceeded(
            `model provider (${tier}) not available for current plan`,
          );
        }
      }
    }

    const modelConfigMap: Record<ModelScene, LLMModelConfig> = {
      chat: JSON.parse(modelProviderMap.chat.config) as LLMModelConfig,
      titleGeneration: JSON.parse(modelProviderMap.titleGeneration.config) as LLMModelConfig,
      queryAnalysis: JSON.parse(modelProviderMap.queryAnalysis.config) as LLMModelConfig,
    };

    if (param.context) {
      param.context = await this.populateSkillContext(user, param.context);
    }
    if (param.resultHistory) {
      param.resultHistory = await this.populateSkillResultHistory(user, param.resultHistory);
    }
    if (param.projectId) {
      const project = await this.prisma.project.findUnique({
        where: {
          projectId: param.projectId,
          uid: user.uid,
          deletedAt: null,
        },
      });
      if (!project) {
        throw new ProjectNotFoundError(`project ${param.projectId} not found`);
      }
    }

    param.skillName ||= 'commonQnA';
    let skill = this.skillInventory.find((s) => s.name === param.skillName);
    if (!skill) {
      // throw new SkillNotFoundError(`skill ${param.skillName} not found`);
      param.skillName = 'commonQnA';
      skill = this.skillInventory.find((s) => s.name === param.skillName);
    }

    const purgeContext = (context: SkillContext) => {
      // remove actual content from context to save storage
      const contextCopy: SkillContext = safeParseJSON(JSON.stringify(context ?? {}));
      if (contextCopy.resources) {
        for (const { resource } of contextCopy.resources) {
          resource.content = '';
        }
      }
      if (contextCopy.documents) {
        for (const { document } of contextCopy.documents) {
          document.content = '';
        }
      }

      if (contextCopy.codeArtifacts) {
        for (const { codeArtifact } of contextCopy.codeArtifacts) {
          codeArtifact.content = '';
        }
      }

      return contextCopy;
    };

    const purgeResultHistory = (resultHistory: ActionResult[] = []) => {
      // remove extra unnecessary fields from result history to save storage
      return resultHistory?.map((r) => pick(r, ['resultId', 'title']));
    };

    const data: InvokeSkillJobData = {
      ...param,
      uid,
      rawParam: JSON.stringify(param),
      modelConfigMap,
      provider: {
        ...providerPO2DTO(providerItem?.provider),
        apiKey: providerItem?.provider?.apiKey,
      },
    };

    if (existingResult) {
      if (existingResult.pilotStepId) {
        const result = await this.prisma.actionResult.update({
          where: { pk: existingResult.pk },
          data: { status: 'executing' },
        });
        data.result = actionResultPO2DTO(result);
      } else {
        const [result] = await this.prisma.$transaction([
          this.prisma.actionResult.create({
            data: {
              resultId,
              uid,
              version: (existingResult.version ?? 0) + 1,
              type: 'skill',
              tier: providerItem.tier ?? '',
              status: 'executing',
              title: param.input.query,
              targetId: param.target?.entityId,
              targetType: param.target?.entityType,
              modelName: modelConfigMap.chat.modelId,
              projectId: param.projectId ?? null,
              actionMeta: JSON.stringify({
                type: 'skill',
                name: param.skillName,
                icon: skill.icon,
              } as ActionMeta),
              errors: JSON.stringify([]),
              input: JSON.stringify(param.input),
              context: JSON.stringify(purgeContext(param.context)),
              tplConfig: JSON.stringify(param.tplConfig),
              runtimeConfig: JSON.stringify(param.runtimeConfig),
              history: JSON.stringify(purgeResultHistory(param.resultHistory)),
              providerItemId: providerItem.itemId,
            },
          }),
          // Delete existing step data
          this.prisma.actionStep.updateMany({
            where: { resultId },
            data: { deletedAt: new Date() },
          }),
        ]);
        data.result = actionResultPO2DTO(result);
      }
    } else {
      const result = await this.prisma.actionResult.create({
        data: {
          resultId,
          uid,
          version: 0,
          tier: providerItem.tier,
          targetId: param.target?.entityId,
          targetType: param.target?.entityType,
          title: param.input?.query,
          modelName: modelConfigMap.chat.modelId,
          type: 'skill',
          status: 'executing',
          actionMeta: JSON.stringify({
            type: 'skill',
            name: param.skillName,
            icon: skill.icon,
          } as ActionMeta),
          projectId: param.projectId,
          input: JSON.stringify(param.input),
          context: JSON.stringify(purgeContext(param.context)),
          tplConfig: JSON.stringify(param.tplConfig),
          runtimeConfig: JSON.stringify(param.runtimeConfig),
          history: JSON.stringify(purgeResultHistory(param.resultHistory)),
          providerItemId: providerItem.itemId,
        },
      });
      data.result = actionResultPO2DTO(result);
    }

    return data;
  }

  /**
   * Populate skill context with actual resources and documents.
   * These data can be used in skill invocation.
   */
  async populateSkillContext(user: User, context: SkillContext): Promise<SkillContext> {
    // Populate resources
    if (context.resources?.length > 0) {
      const resourceIds = [
        ...new Set(context.resources.map((item) => item.resourceId).filter((id) => id)),
      ];
      const limit = pLimit(5);
      const resources = await Promise.all(
        resourceIds.map((id) =>
          limit(() => this.knowledge.getResourceDetail(user, { resourceId: id })),
        ),
      );
      const resourceMap = new Map<string, Resource>();
      for (const r of resources) {
        resourceMap.set(r.resourceId, resourcePO2DTO(r));
      }

      for (const item of context.resources) {
        item.resource = resourceMap.get(item.resourceId);
      }
    }

    // Populate documents
    if (context.documents?.length > 0) {
      const docIds = [...new Set(context.documents.map((item) => item.docId).filter((id) => id))];
      const limit = pLimit(5);
      const docs = await Promise.all(
        docIds.map((id) => limit(() => this.knowledge.getDocumentDetail(user, { docId: id }))),
      );
      const docMap = new Map<string, Document>();
      for (const d of docs) {
        docMap.set(d.docId, documentPO2DTO(d));
      }

      for (const item of context.documents) {
        item.document = docMap.get(item.docId);
      }
    }

    // Populate code artifacts
    if (context.codeArtifacts?.length > 0) {
      const artifactIds = [
        ...new Set(context.codeArtifacts.map((item) => item.artifactId).filter((id) => id)),
      ];
      const limit = pLimit(5);
      const artifacts = await Promise.all(
        artifactIds.map((id) => limit(() => this.codeArtifact.getCodeArtifactDetail(user, id))),
      );
      const artifactMap = new Map<string, CodeArtifact>();
      for (const a of artifacts) {
        artifactMap.set(a.artifactId, codeArtifactPO2DTO(a));
      }

      for (const item of context.codeArtifacts) {
        item.codeArtifact = artifactMap.get(item.artifactId);
      }

      // Process code artifacts and add them to contentList
      if (!context.contentList) {
        context.contentList = [];
      }

      const codeArtifactContentList = context.codeArtifacts
        .filter((item) => item.codeArtifact?.content)
        .map((item) => {
          const codeArtifact = item.codeArtifact;
          // For long code content, preserve beginning and end
          const MAX_CONTENT_LENGTH = 10000;
          const PRESERVED_SECTION_LENGTH = 2000;

          let processedContent = codeArtifact.content;

          if (codeArtifact.content.length > MAX_CONTENT_LENGTH) {
            const startContent = codeArtifact.content.substring(0, PRESERVED_SECTION_LENGTH);
            const endContent = codeArtifact.content.substring(
              codeArtifact.content.length - PRESERVED_SECTION_LENGTH,
              codeArtifact.content.length,
            );
            processedContent = `${startContent}\n\n... (content truncated) ...\n\n${endContent}`;
          }

          return {
            title: codeArtifact.title ?? 'Code',
            content: processedContent,
            metadata: {
              domain: 'codeArtifact',
              entityId: item.artifactId,
              title: codeArtifact.title ?? 'Code',
              language: codeArtifact.language,
              artifactType: codeArtifact.type,
            },
          };
        });

      context.contentList.push(...codeArtifactContentList);
    }

    return context;
  }

  /**
   * Populate skill result history with actual result detail and steps.
   */
  async populateSkillResultHistory(user: User, resultHistory: ActionResult[]) {
    // Fetch all results for the given resultIds
    const results = await this.prisma.actionResult.findMany({
      where: { resultId: { in: resultHistory.map((r) => r.resultId) }, uid: user.uid },
    });

    // Group results by resultId and pick the one with the highest version
    const latestResultsMap = new Map<string, ActionResultModel>();
    for (const r of results) {
      const latestResult = latestResultsMap.get(r.resultId);
      if (!latestResult || r.version > latestResult.version) {
        latestResultsMap.set(r.resultId, r);
      }
    }

    const finalResults: ActionResult[] = await Promise.all(
      Array.from(latestResultsMap.entries()).map(async ([resultId, result]) => {
        const steps = await this.prisma.actionStep.findMany({
          where: { resultId, version: result.version },
          orderBy: { order: 'asc' },
        });
        return actionResultPO2DTO({ ...result, steps });
      }),
    );

    // Sort the results by createdAt ascending
    finalResults.sort((a, b) => new Date(a.createdAt).getTime() - new Date(b.createdAt).getTime());

    return finalResults;
  }

  async sendInvokeSkillTask(user: User, param: InvokeSkillRequest) {
    const data = await this.skillInvokePreCheck(user, param);

    if (this.skillQueue) {
      await this.skillQueue.add('invokeSkill', data);
    } else {
      // In desktop mode or when queue is not available, invoke directly
      await this.invokeSkillFromQueue(data);
    }

    return data.result;
  }

  async invokeSkillFromQueue(jobData: InvokeSkillJobData) {
    const { uid } = jobData;
    const user = await this.prisma.user.findFirst({ where: { uid } });
    if (!user) {
      this.logger.warn(`user not found for uid ${uid} when invoking skill: ${uid}`);
      return;
    }

    await this.skillInvokerService.streamInvokeSkill(user, jobData);
  }

  async invokeSkillFromApi(user: User, param: InvokeSkillRequest, res: Response) {
    const jobData = await this.skillInvokePreCheck(user, param);

<<<<<<< HEAD
    return this.skillInvokerService.streamInvokeSkill(user, jobData, res);
=======
    return this.streamInvokeSkill(user, jobData, res);
  }

  async buildLangchainMessages(
    user: User,
    result: ActionResult,
    steps: ActionStep[],
  ): Promise<BaseMessage[]> {
    const query = result.input?.query || result.title;

    // Only create content array if images exist
    let messageContent: string | MessageContentComplex[] = query;
    if (result.input?.images?.length > 0) {
      const imageUrls = await this.misc.generateImageUrls(user, result.input.images);
      messageContent = [
        { type: 'text', text: query },
        ...imageUrls.map((url) => ({ type: 'image_url', image_url: { url } })),
      ];
    }

    return [
      new HumanMessage({ content: messageContent }),
      ...(steps?.length > 0
        ? steps.map(
            (step) =>
              new AIMessage({
                content: getWholeParsedContent(step.reasoningContent, step.content),
                additional_kwargs: {
                  skillMeta: result.actionMeta,
                  structuredData: step.structuredData,
                  type: result.type,
                  tplConfig:
                    typeof result.tplConfig === 'string'
                      ? safeParseJSON(result.tplConfig)
                      : result.tplConfig,
                },
              }),
          )
        : []),
    ];
  }

  async buildInvokeConfig(
    user: User,
    data: InvokeSkillJobData & {
      eventListener?: (data: SkillEvent) => void;
    },
  ): Promise<SkillRunnableConfig> {
    const {
      context,
      tplConfig,
      runtimeConfig,
      modelConfigMap,
      provider,
      resultHistory,
      projectId,
      eventListener,
      selectedMcpServers,
    } = data;
    const userPo = await this.prisma.user.findUnique({
      select: { uiLocale: true, outputLocale: true },
      where: { uid: user.uid },
    });
    const outputLocale = data?.locale || userPo?.outputLocale;

    const displayLocale =
      (outputLocale === 'auto' ? await detectLanguage(data?.input?.query) : outputLocale) ||
      userPo.uiLocale ||
      'en';

    // Merge the current context with contexts from result history
    // Current context items have priority, and duplicates are removed

    const config: SkillRunnableConfig = {
      configurable: {
        ...context,
        user,
        modelConfigMap,
        provider,
        locale: displayLocale,
        uiLocale: userPo.uiLocale,
        tplConfig,
        runtimeConfig,
        resultId: data.result?.resultId,
        selectedMcpServers,
      },
    };

    // Add project info if projectId is provided
    if (projectId) {
      const project = await this.prisma.project.findUnique({
        where: { projectId, uid: user.uid, deletedAt: null },
      });
      if (!project) {
        throw new ProjectNotFoundError(`project ${projectId} not found`);
      }
      config.configurable.project = projectPO2DTO(project);
    }

    if (resultHistory?.length > 0) {
      config.configurable.chatHistory = await Promise.all(
        resultHistory.map((r) => this.buildLangchainMessages(user, r, r.steps)),
      ).then((messages) => messages.flat());
    }

    if (eventListener) {
      const emitter = new EventEmitter<SkillEventMap>();

      emitter.on('start', eventListener);
      emitter.on('end', eventListener);
      emitter.on('log', eventListener);
      emitter.on('error', eventListener);
      emitter.on('create_node', eventListener);
      emitter.on('artifact', eventListener);
      emitter.on('structured_data', eventListener);

      config.configurable.emitter = emitter;
    }

    return config;
  }

  async streamInvokeSkill(user: User, data: InvokeSkillJobData, res?: Response) {
    if (res) {
      res.setHeader('Content-Type', 'text/event-stream');
      res.setHeader('Cache-Control', 'no-cache');
      res.setHeader('Connection', 'keep-alive');
      res.status(200);
    }

    const { resultId, version } = data.result;

    const defaultModel = await this.providerService.findDefaultProviderItem(user, 'chat');
    this.skillEngine.setOptions({ defaultModel: defaultModel?.name });

    try {
      // await this.timeoutCheckQueue.add(
      //   `execution_timeout_check:${resultId}`,
      //   {
      //     uid: user.uid,
      //     resultId,
      //     version,
      //     type: 'execution',
      //   },
      //   { delay: this.config.get('skill.executionTimeout') },
      // );

      await this._invokeSkill(user, data, res);
    } catch (err) {
      if (res) {
        writeSSEResponse(res, {
          event: 'error',
          resultId,
          version,
          content: JSON.stringify(genBaseRespDataFromError(err)),
        });
      }
      this.logger.error(`invoke skill error: ${err.stack}`);
    } finally {
      if (res) {
        res.end('');
      }
    }
  }

  async checkSkillTimeout(param: SkillTimeoutCheckJobData) {
    const { uid, resultId, type, version } = param;

    const timeout: number =
      type === 'idle'
        ? this.config.get('skill.idleTimeout')
        : this.config.get('skill.executionTimeout');

    const result = await this.prisma.actionResult.findFirst({
      where: { uid, resultId, version },
      orderBy: { version: 'desc' },
    });
    if (!result) {
      this.logger.warn(`result not found for resultId: ${resultId}`);
      return;
    }

    if (result.status === 'executing' && result.updatedAt < new Date(Date.now() - timeout)) {
      this.logger.warn(`skill invocation ${type} timeout for resultId: ${resultId}`);
      await this.prisma.actionResult.update({
        where: { pk: result.pk, status: 'executing' },
        data: { status: 'failed', errors: JSON.stringify(['Execution timeout']) },
      });
    } else {
      this.logger.log(`skill invocation settled for resultId: ${resultId}`);
    }
  }

  private async _invokeSkill(user: User, data: InvokeSkillJobData, res?: Response) {
    const { input, result } = data;
    const { resultId, version, actionMeta, tier } = result;

    if (input.images?.length > 0) {
      input.images = await this.misc.generateImageUrls(user, input.images);
    }

    if (tier) {
      if (this.requestUsageQueue) {
        await this.requestUsageQueue.add('syncRequestUsage', {
          uid: user.uid,
          tier,
          timestamp: new Date(),
        });
      }
      // In desktop mode, we could handle usage tracking differently if needed
    }

    let aborted = false;

    if (res) {
      res.on('close', () => {
        aborted = true;
      });
    }

    // const job = await this.timeoutCheckQueue.add(
    //   `idle_timeout_check:${resultId}`,
    //   {
    //     uid: user.uid,
    //     resultId,
    //     version,
    //     type: 'idle',
    //   },
    //   { delay: Number.parseInt(this.config.get('skill.idleTimeout')) },
    // );

    // const throttledResetIdleTimeout = throttle(
    //   async () => {
    //     try {
    //       // Get current job state
    //       const jobState = await job.getState();

    //       // Only attempt to change delay if job is in delayed state
    //       if (jobState === 'delayed') {
    //         await job.changeDelay(this.config.get('skill.idleTimeout'));
    //       }
    //     } catch (err) {
    //       this.logger.warn(`Failed to reset idle timeout: ${err.message}`);
    //     }
    //   },
    //   100,
    //   { leading: true, trailing: true },
    // );

    const resultAggregator = new ResultAggregator();

    type ArtifactOutput = Artifact & {
      nodeCreated: boolean; // Whether the canvas node is created
      content: string; // Accumulated content
      connection?: DirectConnection & { document: Y.Doc };
    };
    const artifactMap: Record<string, ArtifactOutput> = {};

    const config = await this.buildInvokeConfig(user, {
      ...data,
      eventListener: async (data: SkillEvent) => {
        if (aborted) {
          this.logger.warn(`skill invocation aborted, ignore event: ${JSON.stringify(data)}`);
          return;
        }

        // await throttledResetIdleTimeout();

        if (res) {
          writeSSEResponse(res, { ...data, resultId, version });
        }

        const { event, structuredData, artifact, log } = data;
        switch (event) {
          case 'log':
            if (log) {
              resultAggregator.addSkillEvent(data);
            }
            return;
          case 'structured_data':
            if (structuredData) {
              resultAggregator.addSkillEvent(data);
            }
            return;
          case 'artifact':
            if (artifact) {
              resultAggregator.addSkillEvent(data);

              const { entityId, type, status } = artifact;
              if (!artifactMap[entityId]) {
                artifactMap[entityId] = { ...artifact, content: '', nodeCreated: false };
              } else {
                // Only update artifact status
                artifactMap[entityId].status = status;
              }

              // Open direct connection to yjs doc if artifact type is document
              if (type === 'document' && !artifactMap[entityId].connection) {
                const doc = await this.prisma.document.findFirst({
                  where: { docId: entityId },
                });
                const collabContext: CollabContext = {
                  user,
                  entity: doc,
                  entityType: 'document',
                };
                const connection = await this.collabService.openDirectConnection(
                  entityId,
                  collabContext,
                );

                this.logger.log(
                  `open direct connection to document ${entityId}, doc: ${JSON.stringify(
                    connection.document?.toJSON(),
                  )}`,
                );
                artifactMap[entityId].connection = connection;
              }
            }
            return;
          case 'error':
            result.errors.push(data.content);
            return;
        }
      },
    });

    const skill = this.skillInventory.find((s) => s.name === data.skillName);

    let runMeta: SkillRunnableMeta | null = null;
    const basicUsageData = {
      uid: user.uid,
      resultId,
      actionMeta,
    };

    const throttledMarkdownUpdate = throttle(
      ({ connection, content }: ArtifactOutput) => {
        incrementalMarkdownUpdate(connection.document, content);
      },
      20,
      {
        leading: true,
        trailing: true,
      },
    );

    const throttledCodeArtifactUpdate = throttle(
      async ({ entityId, content }: ArtifactOutput) => {
        // Extract code content and attributes from content string
        const {
          content: codeContent,
          language,
          type,
          title,
        } = getArtifactContentAndAttributes(content);

        await this.codeArtifact.updateCodeArtifact(user, {
          artifactId: entityId,
          title,
          type,
          language,
          content: codeContent,
          createIfNotExists: true,
        });
      },
      1000,
      { leading: true, trailing: true },
    );

    writeSSEResponse(res, { event: 'start', resultId, version });

    try {
      for await (const event of skill.streamEvents(input, { ...config, version: 'v2' })) {
        if (aborted) {
          if (runMeta) {
            result.errors.push('AbortError');
          }
          throw new Error('AbortError');
        }

        // reset idle timeout check when events are received
        // await throttledResetIdleTimeout();

        runMeta = event.metadata as SkillRunnableMeta;
        const chunk: AIMessageChunk = event.data?.chunk ?? event.data?.output;

        switch (event.event) {
          case 'on_tool_end':
          case 'on_tool_start': {
            // Extract tool_call_chunks from AIMessageChunk
            if (event.metadata.langgraph_node === 'tools' && event.data?.output) {
              // Update result content and forward stream events to client

              const [, , eventName] = event.name?.split('__') ?? event.name;

              const content = event.data?.output
                ? `
<tool_use>
<name>${`${eventName}`}</name>
<arguments>
${event.data?.input ? JSON.stringify({ params: event.data?.input?.input }) : ''}
</arguments>
<result>
${event.data?.output ? JSON.stringify({ response: event.data?.output?.content ?? '' }) : ''}
</result>
</tool_use>
`
                : `
<tool_use>
<name>${`${eventName}`}</name>
<arguments>
${event.data?.input ? JSON.stringify(event.data?.input?.input) : ''}
</arguments>
</tool_use>
`;
              resultAggregator.handleStreamContent(runMeta, content, '');

              writeSSEResponse(res, {
                event: 'stream',
                resultId,
                content,
                step: runMeta?.step,
                structuredData: {
                  toolCallId: event.run_id,
                  name: event.name,
                },
              });
            }
            break;
          }
          case 'on_chat_model_stream': {
            const content = chunk.content.toString();
            const reasoningContent = chunk?.additional_kwargs?.reasoning_content?.toString() || '';

            if ((content || reasoningContent) && res && !runMeta?.suppressOutput) {
              if (runMeta?.artifact) {
                const { entityId } = runMeta.artifact;
                const artifact = artifactMap[entityId];

                // Send create_node event to client if not created
                if (!artifact.nodeCreated) {
                  writeSSEResponse(res, {
                    event: 'create_node',
                    resultId,
                    node: {
                      type: artifact.type,
                      data: { entityId, title: artifact.title },
                    },
                  });
                  artifact.nodeCreated = true;
                }

                // Update artifact content based on type
                artifact.content += content;

                if (artifact.type === 'document' && artifact.connection) {
                  // For document artifacts, update the yjs document
                  throttledMarkdownUpdate(artifact);
                } else if (artifact.type === 'codeArtifact') {
                  // For code artifacts, save to MinIO and database
                  throttledCodeArtifactUpdate(artifact);

                  // Send stream and stream_artifact event to client
                  resultAggregator.handleStreamContent(runMeta, content, reasoningContent);
                  writeSSEResponse(res, {
                    event: 'stream',
                    resultId,
                    content,
                    reasoningContent: reasoningContent || undefined,
                    step: runMeta?.step,
                    artifact: {
                      entityId: artifact.entityId,
                      type: artifact.type,
                      title: artifact.title,
                      status: 'generating',
                    },
                  });
                }
              } else {
                // Update result content and forward stream events to client
                resultAggregator.handleStreamContent(runMeta, content, reasoningContent);
                writeSSEResponse(res, {
                  event: 'stream',
                  resultId,
                  content,
                  reasoningContent,
                  step: runMeta?.step,
                });
              }
            }
            break;
          }
          case 'on_chat_model_end':
            if (runMeta && chunk) {
              const providerItem = await this.providerService.findLLMProviderItemByModelID(
                user,
                String(runMeta.ls_model_name),
              );
              if (!providerItem) {
                this.logger.error(`model not found: ${String(runMeta.ls_model_name)}`);
              }
              const usage: TokenUsageItem = {
                tier: providerItem?.tier,
                modelProvider: providerItem?.provider?.name,
                modelName: String(runMeta.ls_model_name),
                inputTokens: chunk.usage_metadata?.input_tokens ?? 0,
                outputTokens: chunk.usage_metadata?.output_tokens ?? 0,
              };
              resultAggregator.addUsageItem(runMeta, usage);

              if (res) {
                writeSSEResponse(res, {
                  event: 'token_usage',
                  resultId,
                  tokenUsage: usage,
                  step: runMeta?.step,
                });
              }

              const tokenUsage: SyncTokenUsageJobData = {
                ...basicUsageData,
                usage,
                timestamp: new Date(),
              };
              if (this.usageReportQueue) {
                await this.usageReportQueue.add(`usage_report:${resultId}`, tokenUsage);
              }
            }
            break;
        }
      }
    } catch (err) {
      this.logger.error(`invoke skill error: ${err.stack}`);
      if (res) {
        writeSSEResponse(res, {
          event: 'error',
          resultId,
          version,
          error: genBaseRespDataFromError(err.message),
          originError: err.message,
        });
      }
      result.errors.push(err.message);
    } finally {
      for (const artifact of Object.values(artifactMap)) {
        artifact.connection?.disconnect();
      }

      const steps = resultAggregator.getSteps({ resultId, version });

      await this.prisma.$transaction([
        this.prisma.actionResult.updateMany({
          where: { resultId, version },
          data: {
            status: result.errors.length > 0 ? 'failed' : 'finish',
            errors: JSON.stringify(result.errors),
          },
        }),
        this.prisma.actionStep.createMany({ data: steps }),
      ]);

      writeSSEResponse(res, { event: 'end', resultId, version });

      // Check if we need to auto-name the target canvas
      if (data.target?.entityType === 'canvas' && !result.errors.length) {
        const canvas = await this.prisma.canvas.findFirst({
          where: { canvasId: data.target.entityId, uid: user.uid },
        });
        if (canvas && !canvas.title) {
          if (this.autoNameCanvasQueue) {
            await this.autoNameCanvasQueue.add('autoNameCanvas', {
              uid: user.uid,
              canvasId: canvas.canvasId,
            });
          }
          // In desktop mode, we could handle auto-naming differently if needed
        }
      }

      if (tier) {
        if (this.requestUsageQueue) {
          await this.requestUsageQueue.add('syncRequestUsage', {
            uid: user.uid,
            tier,
            timestamp: new Date(),
          });
        }
        // In desktop mode, we could handle usage tracking differently if needed
      }
    }
>>>>>>> 779986f7
  }

  async listSkillTriggers(user: User, param: ListSkillTriggersData['query']) {
    const { skillId, page = 1, pageSize = 10 } = param;

    return this.prisma.skillTrigger.findMany({
      where: { uid: user.uid, skillId, deletedAt: null },
      orderBy: { updatedAt: 'desc' },
      take: pageSize,
      skip: (page - 1) * pageSize,
    });
  }

  async startTimerTrigger(user: User, trigger: SkillTriggerModel) {
    if (!trigger.timerConfig) {
      this.logger.warn(`No timer config found for trigger: ${trigger.triggerId}, cannot start it`);
      return;
    }

    if (trigger.bullJobId) {
      this.logger.warn(`Trigger already bind to a bull job: ${trigger.triggerId}, skip start it`);
      return;
    }

    if (!this.skillQueue) {
      this.logger.warn(
        `Skill queue not available, cannot start timer trigger: ${trigger.triggerId}`,
      );
      return;
    }

    const timerConfig: TimerTriggerConfig = safeParseJSON(trigger.timerConfig || '{}');
    const { datetime, repeatInterval } = timerConfig;

    const repeatIntervalToMillis: Record<TimerInterval, number> = {
      hour: 60 * 60 * 1000,
      day: 24 * 60 * 60 * 1000,
      week: 7 * 24 * 60 * 60 * 1000,
      month: 30 * 24 * 60 * 60 * 1000,
      year: 365 * 24 * 60 * 60 * 1000,
    };

    const param: InvokeSkillRequest = {
      input: safeParseJSON(trigger.input || '{}'),
      target: {},
      context: safeParseJSON(trigger.context || '{}'),
      tplConfig: safeParseJSON(trigger.tplConfig || '{}'),
      runtimeConfig: {}, // TODO: add runtime config when trigger is ready
      skillId: trigger.skillId,
      triggerId: trigger.triggerId,
    };

    const job = await this.skillQueue.add(
      'invokeSkill',
      {
        ...param,
        uid: user.uid,
        rawParam: JSON.stringify(param),
      },
      {
        delay: new Date(datetime).getTime() - new Date().getTime(),
        repeat: repeatInterval ? { every: repeatIntervalToMillis[repeatInterval] } : undefined,
      },
    );

    return this.prisma.skillTrigger.update({
      where: { triggerId: trigger.triggerId },
      data: { bullJobId: String(job.id) },
    });
  }

  async stopTimerTrigger(_user: User, trigger: SkillTriggerModel) {
    if (!trigger.bullJobId) {
      this.logger.warn(`No bull job found for trigger: ${trigger.triggerId}, cannot stop it`);
      return;
    }

    if (!this.skillQueue) {
      this.logger.warn(
        `Skill queue not available, cannot stop timer trigger: ${trigger.triggerId}`,
      );
      return;
    }

    const jobToRemove = await this.skillQueue.getJob(trigger.bullJobId);
    if (jobToRemove) {
      await jobToRemove.remove();
    }

    await this.prisma.skillTrigger.update({
      where: { triggerId: trigger.triggerId },
      data: { bullJobId: null },
    });
  }

  async createSkillTrigger(user: User, param: CreateSkillTriggerRequest) {
    const { uid } = user;

    if (param.triggerList.length === 0) {
      throw new ParamsError('trigger list is empty');
    }

    for (const trigger of param.triggerList) {
      validateSkillTriggerCreateParam(trigger);
    }

    const triggers = await this.prisma.skillTrigger.createManyAndReturn({
      data: param.triggerList.map((trigger) => ({
        uid,
        triggerId: genSkillTriggerID(),
        displayName: trigger.displayName,
        ...pick(trigger, ['skillId', 'triggerType', 'simpleEventName']),
        ...{
          timerConfig: trigger.timerConfig ? JSON.stringify(trigger.timerConfig) : undefined,
          input: trigger.input ? JSON.stringify(trigger.input) : undefined,
          context: trigger.context ? JSON.stringify(trigger.context) : undefined,
          tplConfig: trigger.tplConfig ? JSON.stringify(trigger.tplConfig) : undefined,
        },
        enabled: !!trigger.enabled,
      })),
    });

    for (const trigger of triggers) {
      if (trigger.triggerType === 'timer' && trigger.enabled) {
        await this.startTimerTrigger(user, trigger);
      }
    }

    return triggers;
  }

  async updateSkillTrigger(user: User, param: UpdateSkillTriggerRequest) {
    const { uid } = user;
    const { triggerId } = param;
    if (!triggerId) {
      throw new ParamsError('trigger id is required');
    }

    const trigger = await this.prisma.skillTrigger.update({
      where: { triggerId, uid, deletedAt: null },
      data: {
        ...pick(param, ['triggerType', 'displayName', 'enabled', 'simpleEventName']),
        ...{
          timerConfig: param.timerConfig ? JSON.stringify(param.timerConfig) : undefined,
          input: param.input ? JSON.stringify(param.input) : undefined,
          context: param.context ? JSON.stringify(param.context) : undefined,
          tplConfig: param.tplConfig ? JSON.stringify(param.tplConfig) : undefined,
        },
      },
    });

    if (trigger.triggerType === 'timer') {
      if (trigger.enabled && !trigger.bullJobId) {
        await this.startTimerTrigger(user, trigger);
      } else if (!trigger.enabled && trigger.bullJobId) {
        await this.stopTimerTrigger(user, trigger);
      }
    }

    return trigger;
  }

  async deleteSkillTrigger(user: User, param: DeleteSkillTriggerRequest) {
    const { uid } = user;
    const { triggerId } = param;
    if (!triggerId) {
      throw new ParamsError('skill id and trigger id are required');
    }
    const trigger = await this.prisma.skillTrigger.findFirst({
      where: { triggerId, uid, deletedAt: null },
    });
    if (!trigger) {
      throw new ParamsError('trigger not found');
    }

    if (trigger.bullJobId) {
      await this.stopTimerTrigger(user, trigger);
    }

    await this.prisma.skillTrigger.update({
      where: { triggerId: trigger.triggerId, uid: user.uid },
      data: { deletedAt: new Date() },
    });
  }
}<|MERGE_RESOLUTION|>--- conflicted
+++ resolved
@@ -1,9 +1,4 @@
-<<<<<<< HEAD
-import { Injectable, Logger } from '@nestjs/common';
-=======
 import { Injectable, Logger, Optional } from '@nestjs/common';
-import { EventEmitter } from 'node:events';
->>>>>>> 779986f7
 import pLimit from 'p-limit';
 import { Queue } from 'bullmq';
 import { InjectQueue } from '@nestjs/bullmq';
@@ -56,19 +51,10 @@
 } from '@refly/errors';
 import { actionResultPO2DTO } from '../action/action.dto';
 import { CodeArtifactService } from '../code-artifact/code-artifact.service';
-<<<<<<< HEAD
-import { ProviderService } from '@/modules/provider/provider.service';
-import { providerPO2DTO } from '@/modules/provider/provider.dto';
-import { codeArtifactPO2DTO } from '@/modules/code-artifact/code-artifact.dto';
-import { SkillInvokerService } from '@/modules/skill/skill-invoker.service';
-=======
-import { projectPO2DTO } from '../project/project.dto';
 import { ProviderService } from '../provider/provider.service';
 import { providerPO2DTO } from '../provider/provider.dto';
 import { codeArtifactPO2DTO } from '../code-artifact/code-artifact.dto';
-import { McpServerService } from '../mcp-server/mcp-server.service';
-import { mcpServerPO2DTO } from '../mcp-server/mcp-server.dto';
->>>>>>> 779986f7
+import { SkillInvokerService } from './skill-invoker.service';
 
 function validateSkillTriggerCreateParam(param: SkillTriggerCreateParam) {
   if (param.triggerType === 'simpleEvent') {
@@ -94,24 +80,7 @@
     private codeArtifact: CodeArtifactService,
     private providerService: ProviderService,
     private skillInvokerService: SkillInvokerService,
-
-<<<<<<< HEAD
-    @InjectQueue(QUEUE_SKILL) private skillQueue: Queue<InvokeSkillJobData>,
-=======
     @Optional() @InjectQueue(QUEUE_SKILL) private skillQueue?: Queue<InvokeSkillJobData>,
-    @Optional()
-    @InjectQueue(QUEUE_SKILL_TIMEOUT_CHECK)
-    private timeoutCheckQueue?: Queue<SkillTimeoutCheckJobData>,
-    @Optional()
-    @InjectQueue(QUEUE_SYNC_TOKEN_USAGE)
-    private usageReportQueue?: Queue<SyncTokenUsageJobData>,
-    @Optional()
-    @InjectQueue(QUEUE_SYNC_REQUEST_USAGE)
-    private requestUsageQueue?: Queue<SyncRequestUsageJobData>,
-    @Optional()
-    @InjectQueue(QUEUE_AUTO_NAME_CANVAS)
-    private autoNameCanvasQueue?: Queue<AutoNameCanvasJobData>,
->>>>>>> 779986f7
   ) {
     this.skillInventory = this.skillInvokerService.getSkillInventory();
     this.logger.log(`Skill inventory initialized: ${this.skillInventory.length}`);
@@ -637,601 +606,7 @@
   async invokeSkillFromApi(user: User, param: InvokeSkillRequest, res: Response) {
     const jobData = await this.skillInvokePreCheck(user, param);
 
-<<<<<<< HEAD
     return this.skillInvokerService.streamInvokeSkill(user, jobData, res);
-=======
-    return this.streamInvokeSkill(user, jobData, res);
-  }
-
-  async buildLangchainMessages(
-    user: User,
-    result: ActionResult,
-    steps: ActionStep[],
-  ): Promise<BaseMessage[]> {
-    const query = result.input?.query || result.title;
-
-    // Only create content array if images exist
-    let messageContent: string | MessageContentComplex[] = query;
-    if (result.input?.images?.length > 0) {
-      const imageUrls = await this.misc.generateImageUrls(user, result.input.images);
-      messageContent = [
-        { type: 'text', text: query },
-        ...imageUrls.map((url) => ({ type: 'image_url', image_url: { url } })),
-      ];
-    }
-
-    return [
-      new HumanMessage({ content: messageContent }),
-      ...(steps?.length > 0
-        ? steps.map(
-            (step) =>
-              new AIMessage({
-                content: getWholeParsedContent(step.reasoningContent, step.content),
-                additional_kwargs: {
-                  skillMeta: result.actionMeta,
-                  structuredData: step.structuredData,
-                  type: result.type,
-                  tplConfig:
-                    typeof result.tplConfig === 'string'
-                      ? safeParseJSON(result.tplConfig)
-                      : result.tplConfig,
-                },
-              }),
-          )
-        : []),
-    ];
-  }
-
-  async buildInvokeConfig(
-    user: User,
-    data: InvokeSkillJobData & {
-      eventListener?: (data: SkillEvent) => void;
-    },
-  ): Promise<SkillRunnableConfig> {
-    const {
-      context,
-      tplConfig,
-      runtimeConfig,
-      modelConfigMap,
-      provider,
-      resultHistory,
-      projectId,
-      eventListener,
-      selectedMcpServers,
-    } = data;
-    const userPo = await this.prisma.user.findUnique({
-      select: { uiLocale: true, outputLocale: true },
-      where: { uid: user.uid },
-    });
-    const outputLocale = data?.locale || userPo?.outputLocale;
-
-    const displayLocale =
-      (outputLocale === 'auto' ? await detectLanguage(data?.input?.query) : outputLocale) ||
-      userPo.uiLocale ||
-      'en';
-
-    // Merge the current context with contexts from result history
-    // Current context items have priority, and duplicates are removed
-
-    const config: SkillRunnableConfig = {
-      configurable: {
-        ...context,
-        user,
-        modelConfigMap,
-        provider,
-        locale: displayLocale,
-        uiLocale: userPo.uiLocale,
-        tplConfig,
-        runtimeConfig,
-        resultId: data.result?.resultId,
-        selectedMcpServers,
-      },
-    };
-
-    // Add project info if projectId is provided
-    if (projectId) {
-      const project = await this.prisma.project.findUnique({
-        where: { projectId, uid: user.uid, deletedAt: null },
-      });
-      if (!project) {
-        throw new ProjectNotFoundError(`project ${projectId} not found`);
-      }
-      config.configurable.project = projectPO2DTO(project);
-    }
-
-    if (resultHistory?.length > 0) {
-      config.configurable.chatHistory = await Promise.all(
-        resultHistory.map((r) => this.buildLangchainMessages(user, r, r.steps)),
-      ).then((messages) => messages.flat());
-    }
-
-    if (eventListener) {
-      const emitter = new EventEmitter<SkillEventMap>();
-
-      emitter.on('start', eventListener);
-      emitter.on('end', eventListener);
-      emitter.on('log', eventListener);
-      emitter.on('error', eventListener);
-      emitter.on('create_node', eventListener);
-      emitter.on('artifact', eventListener);
-      emitter.on('structured_data', eventListener);
-
-      config.configurable.emitter = emitter;
-    }
-
-    return config;
-  }
-
-  async streamInvokeSkill(user: User, data: InvokeSkillJobData, res?: Response) {
-    if (res) {
-      res.setHeader('Content-Type', 'text/event-stream');
-      res.setHeader('Cache-Control', 'no-cache');
-      res.setHeader('Connection', 'keep-alive');
-      res.status(200);
-    }
-
-    const { resultId, version } = data.result;
-
-    const defaultModel = await this.providerService.findDefaultProviderItem(user, 'chat');
-    this.skillEngine.setOptions({ defaultModel: defaultModel?.name });
-
-    try {
-      // await this.timeoutCheckQueue.add(
-      //   `execution_timeout_check:${resultId}`,
-      //   {
-      //     uid: user.uid,
-      //     resultId,
-      //     version,
-      //     type: 'execution',
-      //   },
-      //   { delay: this.config.get('skill.executionTimeout') },
-      // );
-
-      await this._invokeSkill(user, data, res);
-    } catch (err) {
-      if (res) {
-        writeSSEResponse(res, {
-          event: 'error',
-          resultId,
-          version,
-          content: JSON.stringify(genBaseRespDataFromError(err)),
-        });
-      }
-      this.logger.error(`invoke skill error: ${err.stack}`);
-    } finally {
-      if (res) {
-        res.end('');
-      }
-    }
-  }
-
-  async checkSkillTimeout(param: SkillTimeoutCheckJobData) {
-    const { uid, resultId, type, version } = param;
-
-    const timeout: number =
-      type === 'idle'
-        ? this.config.get('skill.idleTimeout')
-        : this.config.get('skill.executionTimeout');
-
-    const result = await this.prisma.actionResult.findFirst({
-      where: { uid, resultId, version },
-      orderBy: { version: 'desc' },
-    });
-    if (!result) {
-      this.logger.warn(`result not found for resultId: ${resultId}`);
-      return;
-    }
-
-    if (result.status === 'executing' && result.updatedAt < new Date(Date.now() - timeout)) {
-      this.logger.warn(`skill invocation ${type} timeout for resultId: ${resultId}`);
-      await this.prisma.actionResult.update({
-        where: { pk: result.pk, status: 'executing' },
-        data: { status: 'failed', errors: JSON.stringify(['Execution timeout']) },
-      });
-    } else {
-      this.logger.log(`skill invocation settled for resultId: ${resultId}`);
-    }
-  }
-
-  private async _invokeSkill(user: User, data: InvokeSkillJobData, res?: Response) {
-    const { input, result } = data;
-    const { resultId, version, actionMeta, tier } = result;
-
-    if (input.images?.length > 0) {
-      input.images = await this.misc.generateImageUrls(user, input.images);
-    }
-
-    if (tier) {
-      if (this.requestUsageQueue) {
-        await this.requestUsageQueue.add('syncRequestUsage', {
-          uid: user.uid,
-          tier,
-          timestamp: new Date(),
-        });
-      }
-      // In desktop mode, we could handle usage tracking differently if needed
-    }
-
-    let aborted = false;
-
-    if (res) {
-      res.on('close', () => {
-        aborted = true;
-      });
-    }
-
-    // const job = await this.timeoutCheckQueue.add(
-    //   `idle_timeout_check:${resultId}`,
-    //   {
-    //     uid: user.uid,
-    //     resultId,
-    //     version,
-    //     type: 'idle',
-    //   },
-    //   { delay: Number.parseInt(this.config.get('skill.idleTimeout')) },
-    // );
-
-    // const throttledResetIdleTimeout = throttle(
-    //   async () => {
-    //     try {
-    //       // Get current job state
-    //       const jobState = await job.getState();
-
-    //       // Only attempt to change delay if job is in delayed state
-    //       if (jobState === 'delayed') {
-    //         await job.changeDelay(this.config.get('skill.idleTimeout'));
-    //       }
-    //     } catch (err) {
-    //       this.logger.warn(`Failed to reset idle timeout: ${err.message}`);
-    //     }
-    //   },
-    //   100,
-    //   { leading: true, trailing: true },
-    // );
-
-    const resultAggregator = new ResultAggregator();
-
-    type ArtifactOutput = Artifact & {
-      nodeCreated: boolean; // Whether the canvas node is created
-      content: string; // Accumulated content
-      connection?: DirectConnection & { document: Y.Doc };
-    };
-    const artifactMap: Record<string, ArtifactOutput> = {};
-
-    const config = await this.buildInvokeConfig(user, {
-      ...data,
-      eventListener: async (data: SkillEvent) => {
-        if (aborted) {
-          this.logger.warn(`skill invocation aborted, ignore event: ${JSON.stringify(data)}`);
-          return;
-        }
-
-        // await throttledResetIdleTimeout();
-
-        if (res) {
-          writeSSEResponse(res, { ...data, resultId, version });
-        }
-
-        const { event, structuredData, artifact, log } = data;
-        switch (event) {
-          case 'log':
-            if (log) {
-              resultAggregator.addSkillEvent(data);
-            }
-            return;
-          case 'structured_data':
-            if (structuredData) {
-              resultAggregator.addSkillEvent(data);
-            }
-            return;
-          case 'artifact':
-            if (artifact) {
-              resultAggregator.addSkillEvent(data);
-
-              const { entityId, type, status } = artifact;
-              if (!artifactMap[entityId]) {
-                artifactMap[entityId] = { ...artifact, content: '', nodeCreated: false };
-              } else {
-                // Only update artifact status
-                artifactMap[entityId].status = status;
-              }
-
-              // Open direct connection to yjs doc if artifact type is document
-              if (type === 'document' && !artifactMap[entityId].connection) {
-                const doc = await this.prisma.document.findFirst({
-                  where: { docId: entityId },
-                });
-                const collabContext: CollabContext = {
-                  user,
-                  entity: doc,
-                  entityType: 'document',
-                };
-                const connection = await this.collabService.openDirectConnection(
-                  entityId,
-                  collabContext,
-                );
-
-                this.logger.log(
-                  `open direct connection to document ${entityId}, doc: ${JSON.stringify(
-                    connection.document?.toJSON(),
-                  )}`,
-                );
-                artifactMap[entityId].connection = connection;
-              }
-            }
-            return;
-          case 'error':
-            result.errors.push(data.content);
-            return;
-        }
-      },
-    });
-
-    const skill = this.skillInventory.find((s) => s.name === data.skillName);
-
-    let runMeta: SkillRunnableMeta | null = null;
-    const basicUsageData = {
-      uid: user.uid,
-      resultId,
-      actionMeta,
-    };
-
-    const throttledMarkdownUpdate = throttle(
-      ({ connection, content }: ArtifactOutput) => {
-        incrementalMarkdownUpdate(connection.document, content);
-      },
-      20,
-      {
-        leading: true,
-        trailing: true,
-      },
-    );
-
-    const throttledCodeArtifactUpdate = throttle(
-      async ({ entityId, content }: ArtifactOutput) => {
-        // Extract code content and attributes from content string
-        const {
-          content: codeContent,
-          language,
-          type,
-          title,
-        } = getArtifactContentAndAttributes(content);
-
-        await this.codeArtifact.updateCodeArtifact(user, {
-          artifactId: entityId,
-          title,
-          type,
-          language,
-          content: codeContent,
-          createIfNotExists: true,
-        });
-      },
-      1000,
-      { leading: true, trailing: true },
-    );
-
-    writeSSEResponse(res, { event: 'start', resultId, version });
-
-    try {
-      for await (const event of skill.streamEvents(input, { ...config, version: 'v2' })) {
-        if (aborted) {
-          if (runMeta) {
-            result.errors.push('AbortError');
-          }
-          throw new Error('AbortError');
-        }
-
-        // reset idle timeout check when events are received
-        // await throttledResetIdleTimeout();
-
-        runMeta = event.metadata as SkillRunnableMeta;
-        const chunk: AIMessageChunk = event.data?.chunk ?? event.data?.output;
-
-        switch (event.event) {
-          case 'on_tool_end':
-          case 'on_tool_start': {
-            // Extract tool_call_chunks from AIMessageChunk
-            if (event.metadata.langgraph_node === 'tools' && event.data?.output) {
-              // Update result content and forward stream events to client
-
-              const [, , eventName] = event.name?.split('__') ?? event.name;
-
-              const content = event.data?.output
-                ? `
-<tool_use>
-<name>${`${eventName}`}</name>
-<arguments>
-${event.data?.input ? JSON.stringify({ params: event.data?.input?.input }) : ''}
-</arguments>
-<result>
-${event.data?.output ? JSON.stringify({ response: event.data?.output?.content ?? '' }) : ''}
-</result>
-</tool_use>
-`
-                : `
-<tool_use>
-<name>${`${eventName}`}</name>
-<arguments>
-${event.data?.input ? JSON.stringify(event.data?.input?.input) : ''}
-</arguments>
-</tool_use>
-`;
-              resultAggregator.handleStreamContent(runMeta, content, '');
-
-              writeSSEResponse(res, {
-                event: 'stream',
-                resultId,
-                content,
-                step: runMeta?.step,
-                structuredData: {
-                  toolCallId: event.run_id,
-                  name: event.name,
-                },
-              });
-            }
-            break;
-          }
-          case 'on_chat_model_stream': {
-            const content = chunk.content.toString();
-            const reasoningContent = chunk?.additional_kwargs?.reasoning_content?.toString() || '';
-
-            if ((content || reasoningContent) && res && !runMeta?.suppressOutput) {
-              if (runMeta?.artifact) {
-                const { entityId } = runMeta.artifact;
-                const artifact = artifactMap[entityId];
-
-                // Send create_node event to client if not created
-                if (!artifact.nodeCreated) {
-                  writeSSEResponse(res, {
-                    event: 'create_node',
-                    resultId,
-                    node: {
-                      type: artifact.type,
-                      data: { entityId, title: artifact.title },
-                    },
-                  });
-                  artifact.nodeCreated = true;
-                }
-
-                // Update artifact content based on type
-                artifact.content += content;
-
-                if (artifact.type === 'document' && artifact.connection) {
-                  // For document artifacts, update the yjs document
-                  throttledMarkdownUpdate(artifact);
-                } else if (artifact.type === 'codeArtifact') {
-                  // For code artifacts, save to MinIO and database
-                  throttledCodeArtifactUpdate(artifact);
-
-                  // Send stream and stream_artifact event to client
-                  resultAggregator.handleStreamContent(runMeta, content, reasoningContent);
-                  writeSSEResponse(res, {
-                    event: 'stream',
-                    resultId,
-                    content,
-                    reasoningContent: reasoningContent || undefined,
-                    step: runMeta?.step,
-                    artifact: {
-                      entityId: artifact.entityId,
-                      type: artifact.type,
-                      title: artifact.title,
-                      status: 'generating',
-                    },
-                  });
-                }
-              } else {
-                // Update result content and forward stream events to client
-                resultAggregator.handleStreamContent(runMeta, content, reasoningContent);
-                writeSSEResponse(res, {
-                  event: 'stream',
-                  resultId,
-                  content,
-                  reasoningContent,
-                  step: runMeta?.step,
-                });
-              }
-            }
-            break;
-          }
-          case 'on_chat_model_end':
-            if (runMeta && chunk) {
-              const providerItem = await this.providerService.findLLMProviderItemByModelID(
-                user,
-                String(runMeta.ls_model_name),
-              );
-              if (!providerItem) {
-                this.logger.error(`model not found: ${String(runMeta.ls_model_name)}`);
-              }
-              const usage: TokenUsageItem = {
-                tier: providerItem?.tier,
-                modelProvider: providerItem?.provider?.name,
-                modelName: String(runMeta.ls_model_name),
-                inputTokens: chunk.usage_metadata?.input_tokens ?? 0,
-                outputTokens: chunk.usage_metadata?.output_tokens ?? 0,
-              };
-              resultAggregator.addUsageItem(runMeta, usage);
-
-              if (res) {
-                writeSSEResponse(res, {
-                  event: 'token_usage',
-                  resultId,
-                  tokenUsage: usage,
-                  step: runMeta?.step,
-                });
-              }
-
-              const tokenUsage: SyncTokenUsageJobData = {
-                ...basicUsageData,
-                usage,
-                timestamp: new Date(),
-              };
-              if (this.usageReportQueue) {
-                await this.usageReportQueue.add(`usage_report:${resultId}`, tokenUsage);
-              }
-            }
-            break;
-        }
-      }
-    } catch (err) {
-      this.logger.error(`invoke skill error: ${err.stack}`);
-      if (res) {
-        writeSSEResponse(res, {
-          event: 'error',
-          resultId,
-          version,
-          error: genBaseRespDataFromError(err.message),
-          originError: err.message,
-        });
-      }
-      result.errors.push(err.message);
-    } finally {
-      for (const artifact of Object.values(artifactMap)) {
-        artifact.connection?.disconnect();
-      }
-
-      const steps = resultAggregator.getSteps({ resultId, version });
-
-      await this.prisma.$transaction([
-        this.prisma.actionResult.updateMany({
-          where: { resultId, version },
-          data: {
-            status: result.errors.length > 0 ? 'failed' : 'finish',
-            errors: JSON.stringify(result.errors),
-          },
-        }),
-        this.prisma.actionStep.createMany({ data: steps }),
-      ]);
-
-      writeSSEResponse(res, { event: 'end', resultId, version });
-
-      // Check if we need to auto-name the target canvas
-      if (data.target?.entityType === 'canvas' && !result.errors.length) {
-        const canvas = await this.prisma.canvas.findFirst({
-          where: { canvasId: data.target.entityId, uid: user.uid },
-        });
-        if (canvas && !canvas.title) {
-          if (this.autoNameCanvasQueue) {
-            await this.autoNameCanvasQueue.add('autoNameCanvas', {
-              uid: user.uid,
-              canvasId: canvas.canvasId,
-            });
-          }
-          // In desktop mode, we could handle auto-naming differently if needed
-        }
-      }
-
-      if (tier) {
-        if (this.requestUsageQueue) {
-          await this.requestUsageQueue.add('syncRequestUsage', {
-            uid: user.uid,
-            tier,
-            timestamp: new Date(),
-          });
-        }
-        // In desktop mode, we could handle usage tracking differently if needed
-      }
-    }
->>>>>>> 779986f7
   }
 
   async listSkillTriggers(user: User, param: ListSkillTriggersData['query']) {
