import { BullModule } from '@nestjs/bullmq';
import { Module } from '@nestjs/common';
<<<<<<< HEAD
=======
import { CommonModule } from '../common/common.module';
import { ToolController } from './tool.controller';
import { ToolService } from './tool.service';
import { McpServerModule } from '../mcp-server/mcp-server.module';
import { CodeArtifactModule } from '../code-artifact/code-artifact.module';
import { KnowledgeModule } from '../knowledge/knowledge.module';
import { CollabModule } from '../collab/collab.module';
import { ProviderModule } from '../provider/provider.module';
import { CanvasSyncModule } from '../canvas-sync/canvas-sync.module';
>>>>>>> 4f5bac83
import { QUEUE_SYNC_TOOL_CREDIT_USAGE } from '../../utils/const';
import { isDesktop } from '../../utils/runtime';
import { CanvasSyncModule } from '../canvas-sync/canvas-sync.module';
import { CodeArtifactModule } from '../code-artifact/code-artifact.module';
import { CollabModule } from '../collab/collab.module';
import { CommonModule } from '../common/common.module';
import { CreditModule } from '../credit/credit.module';
import { SyncToolCreditUsageProcessor } from '../credit/credit.processor';
import { DriveModule } from '../drive/drive.module';
import { KnowledgeModule } from '../knowledge/knowledge.module';
import { McpServerModule } from '../mcp-server/mcp-server.module';
import { MiscModule } from '../misc/misc.module';
import { ProviderModule } from '../provider/provider.module';
import { AdapterFactory } from './adapters/factory/factory';
import { ComposioModule } from './composio/composio.module';
import { ConfigLoader } from './core/loader/loader';
import { ToolDefinitionRegistry } from './core/registry/definition';
import { ToolFactory } from './core/registry/factory';
import { ToolInventoryService } from './inventory/inventory.service';
import { InternalToolService } from './internal-tool.service';
import { FishAudioModule } from './media/audio/fish-audio.module';
import { HeyGenModule } from './media/video/heygen.module';
import { ToolController } from './tool.controller';
import { ToolService } from './tool.service';
import { ResourceHandler } from './utils/resource';

@Module({
  imports: [
    CommonModule,
    McpServerModule,
    MiscModule,
    DriveModule,
    ComposioModule,
    CodeArtifactModule,
    CollabModule,
    KnowledgeModule,
    CanvasSyncModule,
    ProviderModule,
    CreditModule,
    FishAudioModule,
    HeyGenModule,
    ...(isDesktop() ? [] : [BullModule.registerQueue({ name: QUEUE_SYNC_TOOL_CREDIT_USAGE })]),
  ],
  controllers: [ToolController],
<<<<<<< HEAD
  providers: [
    ToolService,
    InternalToolService,
    SyncToolCreditUsageProcessor,
    // Tool inventory service (loads from database)
    ToolInventoryService,
    // Configuration and registry services for dual-table tool system
    ConfigLoader,
    ToolDefinitionRegistry,
    ToolFactory,
    AdapterFactory,
    // Resource handler for input/output resource preprocessing
    ResourceHandler,
  ],
  exports: [
    ToolService,
    InternalToolService,
    ToolInventoryService,
    ConfigLoader,
    ToolDefinitionRegistry,
    ToolFactory,
  ],
=======
  providers: [ToolService, SyncToolCreditUsageProcessor],
  exports: [ToolService],
>>>>>>> 4f5bac83
})
export class ToolModule {}<|MERGE_RESOLUTION|>--- conflicted
+++ resolved
@@ -1,23 +1,12 @@
 import { BullModule } from '@nestjs/bullmq';
 import { Module } from '@nestjs/common';
-<<<<<<< HEAD
-=======
 import { CommonModule } from '../common/common.module';
-import { ToolController } from './tool.controller';
-import { ToolService } from './tool.service';
-import { McpServerModule } from '../mcp-server/mcp-server.module';
 import { CodeArtifactModule } from '../code-artifact/code-artifact.module';
-import { KnowledgeModule } from '../knowledge/knowledge.module';
 import { CollabModule } from '../collab/collab.module';
-import { ProviderModule } from '../provider/provider.module';
 import { CanvasSyncModule } from '../canvas-sync/canvas-sync.module';
->>>>>>> 4f5bac83
 import { QUEUE_SYNC_TOOL_CREDIT_USAGE } from '../../utils/const';
 import { isDesktop } from '../../utils/runtime';
-import { CanvasSyncModule } from '../canvas-sync/canvas-sync.module';
-import { CodeArtifactModule } from '../code-artifact/code-artifact.module';
-import { CollabModule } from '../collab/collab.module';
-import { CommonModule } from '../common/common.module';
+
 import { CreditModule } from '../credit/credit.module';
 import { SyncToolCreditUsageProcessor } from '../credit/credit.processor';
 import { DriveModule } from '../drive/drive.module';
@@ -31,7 +20,6 @@
 import { ToolDefinitionRegistry } from './core/registry/definition';
 import { ToolFactory } from './core/registry/factory';
 import { ToolInventoryService } from './inventory/inventory.service';
-import { InternalToolService } from './internal-tool.service';
 import { FishAudioModule } from './media/audio/fish-audio.module';
 import { HeyGenModule } from './media/video/heygen.module';
 import { ToolController } from './tool.controller';
@@ -56,10 +44,9 @@
     ...(isDesktop() ? [] : [BullModule.registerQueue({ name: QUEUE_SYNC_TOOL_CREDIT_USAGE })]),
   ],
   controllers: [ToolController],
-<<<<<<< HEAD
   providers: [
     ToolService,
-    InternalToolService,
+
     SyncToolCreditUsageProcessor,
     // Tool inventory service (loads from database)
     ToolInventoryService,
@@ -71,17 +58,6 @@
     // Resource handler for input/output resource preprocessing
     ResourceHandler,
   ],
-  exports: [
-    ToolService,
-    InternalToolService,
-    ToolInventoryService,
-    ConfigLoader,
-    ToolDefinitionRegistry,
-    ToolFactory,
-  ],
-=======
-  providers: [ToolService, SyncToolCreditUsageProcessor],
-  exports: [ToolService],
->>>>>>> 4f5bac83
+  exports: [ToolService, ToolInventoryService, ConfigLoader, ToolDefinitionRegistry, ToolFactory],
 })
 export class ToolModule {}