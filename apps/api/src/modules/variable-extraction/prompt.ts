import { WorkflowVariable, CanvasContext, HistoricalData } from './variable-extraction.dto';

// Import examples for reference and testing
import { VARIABLE_EXTRACTION_EXAMPLES } from './examples';

/**
 * Unified intelligent prompt builder for variable extraction
 * Automatically adapts based on context complexity and historical data
 * Use cases: all variable extraction scenarios, automatically selects optimal strategy
 */
export function buildUnifiedPrompt(
  userPrompt: string,
  existingVariables: WorkflowVariable[],
  canvasContext: CanvasContext,
  historicalData?: HistoricalData,
): string {
  const existingVarsText = buildExistingVariablesText(existingVariables);
  const canvasContextText = buildCanvasContextText(canvasContext);
  const historicalContextText = buildHistoricalContextText(historicalData);

  return `# Variable Extraction Task

<<<<<<< HEAD
You are a professional workflow analysis expert specialized in intelligently extracting parameterizable variables from users' natural language input to build efficient, reusable workflow templates.

## Mission Statement
Transform user prompts into structured variable templates while maintaining semantic integrity and enforcing strict quantity controls for optimal workflow efficiency.

## Core Tasks
1. **Precise Identification**: Analyze user input, identify ONLY core variable parameters that significantly impact workflow outcomes
2. **Quantity Control**: Strictly limit each variable type to maximum 10 variables (string ≤ 10, resource ≤ 10, option ≤ 10)
3. **Intelligent Classification**: Categorize parameters into string/resource/option three types
4. **Variable Reuse**: Mandatory check and reuse existing variables before creating new ones
5. **Template Generation**: Generate processedPrompt template with {{variable_name}} placeholders

## Input Context

### User Original Input
\`\`\`
=======
## Task Description
Extract workflow variables from the user's prompt and generate a processed template. The goal is to identify variables that can be parameterized to make the workflow reusable.

## User Input
>>>>>>> af029cfe
${userPrompt}

## Canvas Context
${canvasContextText}

<<<<<<< HEAD
${historicalContext ? `### Historical Learning Context\n${historicalContext}` : ''}

## Variable Type Definitions & Quantity Limits

### CRITICAL RULE: Variable Quantity Control
- **Maximum Limits**: Each variable type should NOT exceed 10 variables
  - string variables: Maximum 10
  - resource variables: Maximum 10  
  - option variables: Maximum 10
- **Quality over Quantity**: Extract only core, essential variables
- **Reuse First**: Always prioritize reusing existing variables over creating new ones
- **Focus on Impact**: Only extract variables that significantly affect workflow outcomes

### 1. string (Text Variable)
- **Purpose**: Pure text content, configuration parameters, description information
- **Examples**: Topic, title, requirements, style, language, etc.
- **Naming**: topic, title, style, language, requirement
- **Limit**: Maximum 10 string variables per extraction

### 2. resource (Resource Variable) 
- **Purpose**: Files, documents, images that users need to upload
- **Examples**: Resume files, reference documents, image materials, etc.
- **Naming**: resume_file, reference_doc, source_image
- **Limit**: Maximum 10 resource variables per extraction

### 3. option (Option Variable)
- **Purpose**: Predefined selection items, enumeration values
- **Examples**: Format selection, mode selection, level selection, etc.
- **Naming**: output_format, processing_mode, difficulty_level
- **Limit**: Maximum 10 option variables per extraction

## Intelligent Analysis Process
=======
## Existing Variables
${existingVarsText}
>>>>>>> af029cfe

## Historical Context
${historicalContextText}

## Requirements

### 1. Variable Extraction
Extract variables that represent:
- **User inputs**: Names, preferences, requirements, etc.
- **File resources**: Documents, images, data files, etc.
- **Configuration options**: Styles, formats, settings, etc.

<<<<<<< HEAD
### Step 4: Reuse Detection & Quantity Control
- **Mandatory Reuse Check**: Before creating any new variable, check existing variables for reuse possibilities
- Semantic similarity matching (threshold 0.8+)
- Pronoun detection ("this", "above", "just now")  
- Context association analysis
- **Quantity Validation**: Ensure each variable type stays within 10-variable limit
- **Prioritization**: If approaching limits, prioritize most impactful variables
=======
### 2. Variable Classification
Classify each variable into one of three types:
- **string**: Text content, descriptions, preferences
- **resource**: Files, documents, data sources
- **option**: Limited choices, style preferences
>>>>>>> af029cfe

### 3. Variable Naming
- Use descriptive English names in snake_case format
- Names should be self-explanatory
- Avoid generic names like "input", "data", "file"

### 4. Value Extraction
For each variable, extract the current value from the prompt:
- **For string variables**: Extract the actual text value
- **For resource variables**: Extract file names and types
- **For option variables**: Extract the selected option

## Output Format

Return a JSON object with the following structure:

\`\`\`json
{
  "analysis": {
    "userIntent": "Brief description of what the user wants to accomplish",
    "extractionConfidence": 0.85,
    "complexityScore": 0.6,
    "extractedEntityCount": 3,
    "variableTypeDistribution": {
<<<<<<< HEAD
      "string": 3,
      "resource": 1, 
      "option": 1
    },
    "quantityValidation": {
      "stringWithinLimit": true,
      "resourceWithinLimit": true,
      "optionWithinLimit": true,
      "totalVariablesCount": 5
=======
      "string": 2,
      "resource": 1,
      "option": 0
>>>>>>> af029cfe
    }
  },
  "variables": [
    {
      "name": "project_name",
      "value": [
        {
          "type": "text",
          "text": "Marketing Campaign"
        }
      ],
      "description": "Name of the marketing project",
      "variableType": "string",
      "source": "startNode",
      "extractionReason": "User specified project name in prompt",
      "confidence": 0.9
    }
  ],
  "reusedVariables": [
    {
      "detectedText": "existing project template",
      "reusedVariableName": "project_template",
      "confidence": 0.8,
      "reason": "User mentioned using existing template"
    }
  ],
  "processedPrompt": "Create a {{project_name}} using the {{project_template}}",
  "originalPrompt": "Original user input"
}
\`\`\`

<<<<<<< HEAD
## Quality Standards & Validation Checklist

### Variable Quantity Control ✓
- [ ] String variables ≤ 10
- [ ] Resource variables ≤ 10  
- [ ] Option variables ≤ 10
- [ ] Total variables count verified and justified

### Variable Quality ✓
- [ ] Variable names: Clear, consistent, self-explanatory (snake_case format)
- [ ] Variable types: Accurate classification, conforming to three type definitions
- [ ] Reuse detection: High accuracy, reduce redundant variables
- [ ] Core focus: Only essential variables that significantly impact workflow

### Template Quality ✓
- [ ] Processed template: Maintain original meaning, correct placeholder replacement
- [ ] All variables properly referenced in template with {{variable_name}} format
- [ ] Template readability and semantic integrity preserved

### Extraction Validation ✓
- [ ] Each extracted variable has clear justification for its necessity
- [ ] Existing variables checked for reuse before creating new ones
- [ ] Variable descriptions are precise and actionable
=======
## Variable Value Structure

Each variable must have a \`value\` array containing \`VariableValue\` objects:

- **For string variables**: Use \`{"type": "text", "text": "actual value"}\`
- **For resource variables**: Use \`{"type": "resource", "resource": {"name": "file_name", "fileType": "document", "storageKey": ""}}\`
- **For option variables**: Use \`{"type": "text", "text": "selected_option"}\`

## Quality Standards
- Variable names: Clear, consistent, self-explanatory
- Variable types: Accurate classification, conforming to three type definitions
- Reuse detection: High accuracy, reduce redundant variables
- Processed template: Maintain original meaning, correct placeholder replacement
>>>>>>> af029cfe

${VARIABLE_EXTRACTION_EXAMPLES}

## Key Learning Points from Examples

1. **Quantity Control**: Notice how examples typically extract 4-8 variables per scenario, staying well within the 10-variable limit per type
2. **Variable Naming**: Use descriptive English names in snake_case format (e.g., departure_city, daily_routes, target_date, email_to)
3. **Type Classification**: 
   - string: Most common for text content, preferences, descriptions (e.g., destination, dates, goal)
   - resource: For files, data sources, uploads (e.g., data_file, resume_file)
   - option: For limited choices, style preferences (e.g., tone, style)
4. **Template Construction**: Replace specific values with {{variable_name}} placeholders while maintaining semantic meaning
5. **Context Preservation**: Keep the original intent and structure of the user's request
6. **Reuse Strategy**: Look for opportunities to reuse variables across different contexts (e.g., "destination" can be reused for different travel scenarios)
7. **Core Focus**: Extract only variables that have significant impact on the workflow outcome, avoid over-parameterization

## Final Validation Reminder
Before submitting extraction results, verify:
- ✅ Each variable type count ≤ 10 (MANDATORY LIMIT)
- ✅ Existing variables checked for reuse (MANDATORY CHECK)
- ✅ Only core, impactful variables extracted (QUALITY OVER QUANTITY)
- ✅ All variables properly integrated into processedPrompt template
- ✅ JSON format is valid and complete
- ✅ quantityValidation fields accurately reflect variable counts

## Extraction Success Criteria
A successful extraction MUST:
1. Stay within quantity limits (≤10 per variable type)
2. Reuse existing variables when semantically appropriate
3. Focus on workflow-critical variables only
4. Maintain original user intent in processedPrompt
5. Provide clear, actionable variable descriptions
6. Return valid JSON with all required fields

Remember: QUALITY and REUSE over creating new variables. Less is often more in variable extraction.`;
}

/**
 * Build existing variable text - internal utility function
 * Purpose: format existing variables into readable text description
 */
function buildExistingVariablesText(existingVariables: WorkflowVariable[]): string {
  if (existingVariables.length === 0) {
    return '- No existing variables';
  }

  return existingVariables
    .map((v) => {
      // Handle new VariableValue structure - display ALL values, not just the first one
      let valueText = 'Empty';
      if (v.value && Array.isArray(v.value) && v.value.length > 0) {
        const valueTexts: string[] = [];

        for (const valueItem of v.value) {
          if (valueItem.type === 'text' && valueItem.text) {
            valueTexts.push(valueItem.text);
          } else if (valueItem.type === 'resource' && valueItem.resource) {
            valueTexts.push(`${valueItem.resource.name} (${valueItem.resource.fileType})`);
          }
        }

        valueText = valueTexts.length > 0 ? valueTexts.join(', ') : 'Empty';
      }

      return `- ${v.name} (${v.variableType}): ${v.description} [Current values: ${valueText}]`;
    })
    .join('\n');
}

/**
 * Build canvas context text - internal utility function
 * Purpose: format canvas context into readable text description
 */
function buildCanvasContextText(canvasContext: CanvasContext): string {
  const parts: string[] = [];

  if (canvasContext.nodeCount > 0) {
    parts.push(`${canvasContext.nodeCount} nodes`);
  }

  if (canvasContext.complexity > 0) {
    const complexityLevel =
      canvasContext.complexity < 30
        ? 'simple'
        : canvasContext.complexity < 70
          ? 'medium'
          : 'complex';
    parts.push(`complexity: ${complexityLevel} (${canvasContext.complexity})`);
  }

  if (canvasContext.resourceCount > 0) {
    parts.push(`${canvasContext.resourceCount} resources`);
  }

  if (canvasContext.workflowType) {
    parts.push(`workflow type: ${canvasContext.workflowType}`);
  }

  if (canvasContext.primarySkills?.length > 0) {
    parts.push(`primary skills: ${canvasContext.primarySkills.join(', ')}`);
  }

  if (parts.length === 0) {
    return '- Basic canvas context';
  }

  return parts.join(', ');
}

/**
 * Build historical context text - internal utility function
 * Purpose: format historical data into readable text description
 */
function buildHistoricalContextText(historicalData?: HistoricalData): string {
  if (!historicalData) {
    return '- No historical data available';
  }

  const parts: string[] = [];

  if (historicalData.extractionHistory?.length > 0) {
    parts.push(`${historicalData.extractionHistory.length} previous extractions`);
  }

  if (historicalData.canvasPatterns?.length > 0) {
    parts.push(`${historicalData.canvasPatterns.length} variable patterns`);
  }

  if (parts.length === 0) {
    return '- Limited historical context';
  }

  return parts.join(', ');
}

// Legacy function for backward compatibility
export function buildVariableExtractionPrompt(
  userPrompt: string,
  existingVariables: WorkflowVariable[],
  canvasContext: CanvasContext,
): string {
  return buildUnifiedPrompt(userPrompt, existingVariables, canvasContext);
}<|MERGE_RESOLUTION|>--- conflicted
+++ resolved
@@ -18,10 +18,7 @@
   const canvasContextText = buildCanvasContextText(canvasContext);
   const historicalContextText = buildHistoricalContextText(historicalData);
 
-  return `# Variable Extraction Task
-
-<<<<<<< HEAD
-You are a professional workflow analysis expert specialized in intelligently extracting parameterizable variables from users' natural language input to build efficient, reusable workflow templates.
+  return `# AI Workflow Variable Intelligent Extraction Expert
 
 ## Mission Statement
 Transform user prompts into structured variable templates while maintaining semantic integrity and enforcing strict quantity controls for optimal workflow efficiency.
@@ -37,19 +34,17 @@
 
 ### User Original Input
 \`\`\`
-=======
-## Task Description
-Extract workflow variables from the user's prompt and generate a processed template. The goal is to identify variables that can be parameterized to make the workflow reusable.
-
-## User Input
->>>>>>> af029cfe
 ${userPrompt}
-
-## Canvas Context
+\`\`\`
+
+### Canvas Context
 ${canvasContextText}
 
-<<<<<<< HEAD
-${historicalContext ? `### Historical Learning Context\n${historicalContext}` : ''}
+### Existing Variables
+${existingVarsText}
+
+### Historical Context
+${historicalContextText}
 
 ## Variable Type Definitions & Quantity Limits
 
@@ -81,23 +76,21 @@
 - **Limit**: Maximum 10 option variables per extraction
 
 ## Intelligent Analysis Process
-=======
-## Existing Variables
-${existingVarsText}
->>>>>>> af029cfe
-
-## Historical Context
-${historicalContextText}
-
-## Requirements
-
-### 1. Variable Extraction
-Extract variables that represent:
-- **User inputs**: Names, preferences, requirements, etc.
-- **File resources**: Documents, images, data files, etc.
-- **Configuration options**: Styles, formats, settings, etc.
-
-<<<<<<< HEAD
+
+### Step 1: Intent Understanding
+- Analyze user's core goals and expected output
+- Identify task type and complexity level
+
+### Step 2: Entity Extraction
+- Scan specific values and concepts in user input
+- Determine which content can be parameterized
+- Distinguish between fixed content and variable content
+
+### Step 3: Variable Classification
+- string: Text content that users can directly input
+- resource: Files or external resources that need to be uploaded
+- option: Options in limited selection sets
+
 ### Step 4: Reuse Detection & Quantity Control
 - **Mandatory Reuse Check**: Before creating any new variable, check existing variables for reuse possibilities
 - Semantic similarity matching (threshold 0.8+)
@@ -105,28 +98,20 @@
 - Context association analysis
 - **Quantity Validation**: Ensure each variable type stays within 10-variable limit
 - **Prioritization**: If approaching limits, prioritize most impactful variables
-=======
-### 2. Variable Classification
-Classify each variable into one of three types:
-- **string**: Text content, descriptions, preferences
-- **resource**: Files, documents, data sources
-- **option**: Limited choices, style preferences
->>>>>>> af029cfe
-
-### 3. Variable Naming
-- Use descriptive English names in snake_case format
-- Names should be self-explanatory
-- Avoid generic names like "input", "data", "file"
-
-### 4. Value Extraction
-For each variable, extract the current value from the prompt:
-- **For string variables**: Extract the actual text value
-- **For resource variables**: Extract file names and types
-- **For option variables**: Extract the selected option
-
-## Output Format
-
-Return a JSON object with the following structure:
+
+### Step 5: Variable Naming
+- Use English snake_case format
+- Names should be self-explanatory and concise
+- Avoid conflicts with existing variable names
+
+### Step 6: Template Construction
+- Replace extracted variable values with {{variable_name}} placeholders
+- Maintain original semantic and structural integrity
+- Ensure template readability and practicality
+
+## Output Format Requirements
+
+**Must** return standard JSON format, no format errors allowed:
 
 \`\`\`json
 {
@@ -136,7 +121,6 @@
     "complexityScore": 0.6,
     "extractedEntityCount": 3,
     "variableTypeDistribution": {
-<<<<<<< HEAD
       "string": 3,
       "resource": 1, 
       "option": 1
@@ -146,11 +130,6 @@
       "resourceWithinLimit": true,
       "optionWithinLimit": true,
       "totalVariablesCount": 5
-=======
-      "string": 2,
-      "resource": 1,
-      "option": 0
->>>>>>> af029cfe
     }
   },
   "variables": [
@@ -182,7 +161,14 @@
 }
 \`\`\`
 
-<<<<<<< HEAD
+## Variable Value Structure
+
+Each variable must have a \`value\` array containing \`VariableValue\` objects:
+
+- **For string variables**: Use \`{"type": "text", "text": "actual value"}\`
+- **For resource variables**: Use \`{"type": "resource", "resource": {"name": "file_name", "fileType": "document", "storageKey": ""}}\`
+- **For option variables**: Use \`{"type": "text", "text": "selected_option"}\`
+
 ## Quality Standards & Validation Checklist
 
 ### Variable Quantity Control ✓
@@ -206,21 +192,6 @@
 - [ ] Each extracted variable has clear justification for its necessity
 - [ ] Existing variables checked for reuse before creating new ones
 - [ ] Variable descriptions are precise and actionable
-=======
-## Variable Value Structure
-
-Each variable must have a \`value\` array containing \`VariableValue\` objects:
-
-- **For string variables**: Use \`{"type": "text", "text": "actual value"}\`
-- **For resource variables**: Use \`{"type": "resource", "resource": {"name": "file_name", "fileType": "document", "storageKey": ""}}\`
-- **For option variables**: Use \`{"type": "text", "text": "selected_option"}\`
-
-## Quality Standards
-- Variable names: Clear, consistent, self-explanatory
-- Variable types: Accurate classification, conforming to three type definitions
-- Reuse detection: High accuracy, reduce redundant variables
-- Processed template: Maintain original meaning, correct placeholder replacement
->>>>>>> af029cfe
 
 ${VARIABLE_EXTRACTION_EXAMPLES}
 
