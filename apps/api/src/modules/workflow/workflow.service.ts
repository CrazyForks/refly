import { Injectable, Logger } from '@nestjs/common';
import { PrismaService } from '../common/prisma.service';
import {
  User,
  InvokeSkillRequest,
  CanvasNode,
  WorkflowVariable,
  NodeDiff,
  RawCanvasData,
} from '@refly/openapi-schema';
import {
  CanvasNodeFilter,
  prepareNodeExecutions,
  convertContextItemsToInvokeParams,
  ResponseNodeMeta,
  sortNodeExecutionsByExecutionOrder,
} from '@refly/canvas-common';
import { SkillService } from '../skill/skill.service';
import { CanvasService } from '../canvas/canvas.service';
import { CanvasSyncService } from '../canvas-sync/canvas-sync.service';
import {
  genWorkflowExecutionID,
  genTransactionId,
  safeParseJSON,
  genWorkflowNodeExecutionID,
  pick,
} from '@refly/utils';
import { InjectQueue } from '@nestjs/bullmq';
import { Queue } from 'bullmq';
import { WorkflowNodeExecution as WorkflowNodeExecutionPO } from '../../generated/client';
import { QUEUE_POLL_WORKFLOW, QUEUE_RUN_WORKFLOW } from '../../utils/const';
import { WorkflowExecutionNotFoundError } from '@refly/errors';
import { RedisService } from '../common/redis.service';
<<<<<<< HEAD
import { PollWorkflowJobData, RunWorkflowJobData } from './workflow.dto';
=======
import { CreditService } from '../credit/credit.service';
import { ceil } from 'lodash';
>>>>>>> dbe4ea02

const WORKFLOW_POLL_INTERVAL = 1500;

@Injectable()
export class WorkflowService {
  private readonly logger = new Logger(WorkflowService.name);

  constructor(
    private readonly prisma: PrismaService,
    private readonly redis: RedisService,
    private readonly skillService: SkillService,
    private readonly canvasService: CanvasService,
    private readonly canvasSyncService: CanvasSyncService,
<<<<<<< HEAD
    @InjectQueue(QUEUE_RUN_WORKFLOW) private readonly runWorkflowQueue?: Queue<RunWorkflowJobData>,
    @InjectQueue(QUEUE_POLL_WORKFLOW)
    private readonly pollWorkflowQueue?: Queue<PollWorkflowJobData>,
=======
    private readonly creditService: CreditService,
    @InjectQueue(QUEUE_RUN_WORKFLOW) private readonly runWorkflowQueue?: Queue,
    @InjectQueue(QUEUE_POLL_WORKFLOW) private readonly pollWorkflowQueue?: Queue,
>>>>>>> dbe4ea02
  ) {}

  /**
   * Initialize workflow execution - entry method
   * @param user - The user to create the workflow for
   * @param sourceCanvasId - The canvas ID
   * @returns Promise<string> - The execution ID
   */
  async initializeWorkflowExecution(
    user: User,
    canvasId: string,
    variables?: WorkflowVariable[],
    options?: {
      sourceCanvasId?: string;
      sourceCanvasData?: RawCanvasData;
      appId?: string;
      startNodes?: string[];
      checkCanvasOwnership?: boolean;
      createNewCanvas?: boolean;
      nodeBehavior?: 'create' | 'update';
    },
  ): Promise<string> {
    let canvasData: RawCanvasData;
    const {
      sourceCanvasId = canvasId,
      sourceCanvasData,
      checkCanvasOwnership,
      createNewCanvas,
      nodeBehavior = 'update',
    } = options ?? {};

    if (sourceCanvasData) {
      canvasData = sourceCanvasData;
    } else if (sourceCanvasId) {
      canvasData = await this.canvasService.getCanvasRawData(user, sourceCanvasId, {
        checkOwnership: checkCanvasOwnership,
      });
    } else {
      throw new Error('Source canvas data or source canvas ID is required');
    }

    // Create workflow execution record
    const executionId = genWorkflowExecutionID();

    // Use variables from request if provided, otherwise use variables from canvas
    let finalVariables: WorkflowVariable[] = variables ?? canvasData?.variables ?? [];

    // Note: Canvas creation is now handled on the frontend to avoid version conflicts
    if (createNewCanvas) {
      const newCanvas = await this.canvasService.createCanvas(user, {
        canvasId: canvasId,
        title: canvasData.title,
        variables: finalVariables,
        visibility: false, // Workflow execution result canvas should not be visible
      });
      finalVariables = safeParseJSON(newCanvas.workflow)?.variables ?? [];
    } else {
      finalVariables = await this.canvasService.updateWorkflowVariables(user, {
        canvasId: canvasId,
        variables: finalVariables,
      });
    }

    const { nodeExecutions, startNodes } = prepareNodeExecutions({
      executionId,
      canvasData,
      variables: finalVariables,
      startNodes: options?.startNodes ?? [],
      nodeBehavior,
    });

    await this.prisma.$transaction([
      this.prisma.workflowExecution.create({
        data: {
          executionId,
          uid: user.uid,
          canvasId: canvasId,
          sourceCanvasId: sourceCanvasId,
          variables: JSON.stringify(finalVariables),
          title: canvasData.title ?? 'Workflow Execution',
          status: nodeExecutions.length > 0 ? 'executing' : 'finish',
          totalNodes: nodeExecutions.length,
          appId: options?.appId,
        },
      }),
      this.prisma.workflowNodeExecution.createMany({
        data: nodeExecutions.map((nodeExecution) => ({
          ...pick(nodeExecution, [
            'nodeId',
            'nodeType',
            'entityId',
            'title',
            'status',
            'processedQuery',
            'originalQuery',
            'connectTo',
            'parentNodeIds',
            'childNodeIds',
          ]),
          nodeExecutionId: genWorkflowNodeExecutionID(),
          executionId,
          canvasId: canvasId,
          nodeData: JSON.stringify(nodeExecution.node),
          connectTo: JSON.stringify(nodeExecution.connectTo),
          parentNodeIds: JSON.stringify(nodeExecution.parentNodeIds),
          childNodeIds: JSON.stringify(nodeExecution.childNodeIds),
          resultHistory: JSON.stringify(nodeExecution.resultHistory),
        })),
      }),
    ]);

    // Add start nodes to runWorkflowQueue in sorted order to maintain original canvas order
    if (this.runWorkflowQueue) {
      // Sort start nodes by their original order in the canvas
      const sortedStartNodes = [...startNodes].sort((a, b) => {
        return a.localeCompare(b);
      });

      for (const startNodeId of sortedStartNodes) {
        await this.runWorkflowQueue.add('runWorkflow', {
          user: { uid: user.uid },
          executionId,
          nodeId: startNodeId,
          nodeBehavior,
        });
      }
    }

    this.logger.log(
      `Workflow execution ${executionId} initialized with ${nodeExecutions.length} nodes`,
    );

    // Trigger a poll job for this execution; subsequent polls will re-schedule themselves as needed
    if (this.pollWorkflowQueue) {
      await this.pollWorkflowQueue.add(
        'pollWorkflow',
        { user, executionId, nodeBehavior },
        { delay: WORKFLOW_POLL_INTERVAL, removeOnComplete: true },
      );
    }

    return executionId;
  }

  /**
   * Sync node diff to canvas
   * @param user - The user to sync the node diff to
   * @param canvasId - The canvas ID to sync the node diff to
   * @param nodeDiffs - The node diffs to sync
   */
  private async syncNodeDiffToCanvas(user: User, canvasId: string, nodeDiffs: NodeDiff[]) {
    await this.canvasSyncService.syncState(user, {
      canvasId,
      transactions: [
        {
          txId: genTransactionId(),
          createdAt: Date.now(),
          syncedAt: Date.now(),
          source: { type: 'system' },
          nodeDiffs,
          edgeDiffs: [],
        },
      ],
    });
  }

  /**
   * Invoke skill task
   * @param user - The user to invoke the skill task
   * @param nodeExecution - The node execution to invoke the skill task
   * @returns Promise<void>
   */
  private async invokeSkillTask(user: User, nodeExecution: WorkflowNodeExecutionPO): Promise<void> {
    const {
      nodeExecutionId,
      canvasId,
      entityId,
      nodeData,
      processedQuery,
      originalQuery,
      resultHistory,
    } = nodeExecution;
    const node = safeParseJSON(nodeData) as CanvasNode;
    const metadata = node.data?.metadata as ResponseNodeMeta;

    if (!metadata) {
      this.logger.warn(
        `[invokeSkillTask] Metadata not found for nodeExecution: ${nodeExecutionId}`,
      );
      return;
    }

    const { modelInfo, selectedToolsets, contextItems = [] } = metadata;
    const { context, images } = convertContextItemsToInvokeParams(contextItems, () => []);

    // Prepare the invoke skill request
    const invokeRequest: InvokeSkillRequest = {
      resultId: entityId,
      input: {
        query: processedQuery, // Use processed query for skill execution
        originalQuery, // Pass original query separately
        images,
      },
      target: {
        entityType: 'canvas' as const,
        entityId: canvasId,
      },
      modelName: modelInfo?.name,
      modelItemId: modelInfo?.providerItemId,
      context,
      resultHistory: safeParseJSON(resultHistory) ?? [],
      toolsets: selectedToolsets,
      workflowExecutionId: nodeExecution.executionId,
      workflowNodeExecutionId: nodeExecution.nodeExecutionId,
    };

    // Send the invoke skill task
    await this.skillService.sendInvokeSkillTask(user, invokeRequest);

    this.logger.log(`Successfully sent invoke skill task for resultId: ${nodeExecution.entityId}`);
  }

  /**
   * Process a skillResponse node and invoke the skill task
   * @param user - The user to process the node for
   * @param nodeExecution - The node execution to process
   * @param nodeBehavior - The node behavior to process
   * @returns Promise<void>
   */
  async executeSkillResponseNode(
    user: User,
    nodeExecution: WorkflowNodeExecutionPO,
    nodeBehavior?: 'create' | 'update',
  ): Promise<void> {
    const { nodeType, nodeData, canvasId, processedQuery, originalQuery } = nodeExecution;
    const node = safeParseJSON(nodeData) as CanvasNode;

    // Check if the node is a skillResponse type
    if (nodeType !== 'skillResponse') {
      this.logger.warn(`Node type ${nodeType} is not skillResponse, skipping processing`);
      return;
    }

    if (nodeBehavior === 'create') {
      // If it's new canvas mode, add the new node to the new canvas
      const connectToFilters: CanvasNodeFilter[] = safeParseJSON(nodeExecution.connectTo) ?? [];

      await this.canvasSyncService.addNodeToCanvas(user, canvasId, node, connectToFilters, {
        autoLayout: true,
      });
    } else {
      await this.syncNodeDiffToCanvas(user, canvasId, [
        {
          type: 'update',
          id: nodeExecution.nodeId,
          // from: node, // TODO: check if we need to pass the from
          to: {
            data: {
              title: processedQuery,
              contentPreview: '',
              metadata: {
                status: 'executing',
                structuredData: {
                  query: originalQuery, // Store original query in canvas node structuredData
                },
              },
            },
          },
        },
      ]);
    }

    await this.invokeSkillTask(user, nodeExecution);
  }

  /**
   * Run workflow node - execute a single node
   * @param user - The user
   * @param executionId - The workflow execution ID
   * @param nodeId - The node ID to execute
   * @param newNodeId - The new node ID for new canvas mode (optional)
   */
  async runWorkflow(data: RunWorkflowJobData): Promise<void> {
    const { user, executionId, nodeId, nodeBehavior } = data;
    this.logger.log(`[runWorkflow] executionId: ${executionId}, nodeId: ${nodeId}`);

    // Acquire a distributed lock to avoid duplicate execution across workers
    const lockKey = `workflow:node:${executionId}:${nodeId}`;
    const releaseLock = await this.redis.acquireLock(lockKey);
    if (!releaseLock) {
      this.logger.warn(`[runWorkflow] lock not acquired for ${lockKey}, skip`);
      return;
    }

    let nodeExecutionIdForFailure: string | null = null;
    try {
      // Find the workflow node execution and workflow execution
      const [workflowExecution, nodeExecution] = await Promise.all([
        this.prisma.workflowExecution.findUnique({
          select: {
            canvasId: true,
            sourceCanvasId: true,
            uid: true,
          },
          where: { executionId },
        }),
        this.prisma.workflowNodeExecution.findFirst({
          where: {
            executionId,
            nodeId,
          },
        }),
      ]);

      if (!workflowExecution) {
        this.logger.warn(
          `[runWorkflow] No workflow execution found for executionId: ${executionId}`,
        );
        return;
      }

      if (!nodeExecution) {
        this.logger.warn(
          `[runWorkflow] Node execution not found for executionId: ${executionId}, nodeId: ${nodeId}`,
        );
        return;
      }
      nodeExecutionIdForFailure = nodeExecution.nodeExecutionId;

      // Only proceed if current status is waiting; otherwise exit early
      if (nodeExecution.status !== 'waiting') {
        this.logger.warn(`[runWorkflow] Node ${nodeId} status is ${nodeExecution.status}, skip`);
        return;
      }

      // Validate parents first
      const parentNodeIds = safeParseJSON(nodeExecution.parentNodeIds) ?? [];
      const allParentsFinishedCount = await this.prisma.workflowNodeExecution.count({
        where: {
          executionId: nodeExecution.executionId,
          nodeId: { in: parentNodeIds as string[] },
          status: 'finish',
        },
      });
      const allParentsFinished = allParentsFinishedCount === (parentNodeIds?.length ?? 0);

      if (!allParentsFinished) {
        this.logger.warn(`[runWorkflow] Node ${nodeId} has unfinished parents`);
        return;
      }

      // Atomically transition to executing only if still waiting
      const updateRes = await this.prisma.workflowNodeExecution.updateMany({
        where: { nodeExecutionId: nodeExecution.nodeExecutionId, status: 'waiting' },
        data: { status: 'executing', startTime: new Date(), progress: 0 },
      });
      if ((updateRes?.count ?? 0) === 0) {
        // Another worker raced and took it
        this.logger.warn(`Node ${nodeId} status changed concurrently, skip`);
        return;
      }

      // Execute node based on type
      if (nodeExecution.nodeType === 'skillResponse') {
        await this.executeSkillResponseNode(user, nodeExecution, nodeBehavior);
      } else {
        // For other node types, just mark as finish for now
        await this.prisma.workflowNodeExecution.update({
          where: { nodeExecutionId: nodeExecution.nodeExecutionId },
          data: {
            status: 'finish',
            progress: 100,
            endTime: new Date(),
          },
        });
      }

      this.logger.log(`Started execution of node ${nodeId} in workflow ${executionId}`);
    } catch (error) {
      // Only mark as failed if lock was acquired (we are inside lock scope) and node id is known
      if (nodeExecutionIdForFailure) {
        await this.prisma.workflowNodeExecution.update({
          where: { nodeExecutionId: nodeExecutionIdForFailure },
          data: {
            status: 'failed',
            errorMessage: (error as any)?.message ?? 'Unknown error',
            endTime: new Date(),
          },
        });
      }

      this.logger.error(`Failed to run workflow node ${nodeId}: ${(error as any)?.message}`);
      throw error;
    } finally {
      // Always release the lock
      try {
        await releaseLock?.();
      } catch {
        this.logger.warn(`[runWorkflow] failed to release lock ${lockKey}`);
      }
    }
  }

  /**
   * Poll one workflow execution: enqueue ready waiting nodes and decide whether to requeue a poll.
   */
  async pollWorkflow(data: PollWorkflowJobData): Promise<void> {
    const { user, executionId, nodeBehavior } = data;

    // Load all nodes for this execution in a single query
    const allNodes = await this.prisma.workflowNodeExecution.findMany({
      select: {
        nodeId: true,
        nodeType: true,
        status: true,
        parentNodeIds: true,
        childNodeIds: true,
      },
      where: { executionId },
    });

    if (!allNodes?.length) {
      return;
    }

    const statusByNodeId = new Map<string, string>();
    for (const n of allNodes) {
      if (n?.nodeId) {
        statusByNodeId.set(n.nodeId, n.status ?? 'waiting');
      }
    }

    // Find waiting skillResponse nodes and check parent readiness in-memory
    const waitingSkillNodes = allNodes.filter(
      (n) => n.status === 'waiting' && n.nodeType === 'skillResponse',
    );

    for (const n of waitingSkillNodes) {
      const parents = (safeParseJSON(n.parentNodeIds) ?? []) as string[];
      const allParentsFinished =
        (parents?.length ?? 0) === 0
          ? true
          : parents.every((p) => statusByNodeId.get(p) === 'finish');

      if (!allParentsFinished) {
        continue;
      }

      if (this.runWorkflowQueue) {
        await this.runWorkflowQueue.add(
          'runWorkflow',
          {
            user: { uid: user.uid },
            executionId,
            nodeId: n.nodeId,
            nodeBehavior,
          },
          {
            jobId: `run:${executionId}:${n.nodeId}`,
            removeOnComplete: true,
          },
        );
        this.logger.log(
          `[pollWorkflow] Enqueued node ${n.nodeId} for execution ${executionId} as parents are finished`,
        );
      }
    }

    // For finished skillResponse nodes, mark their non-skillResponse children as finish if not already finished
    const finishedSkillResponseNodes = allNodes.filter(
      (n) => n.status === 'finish' && n.nodeType === 'skillResponse',
    );

    const nodesToUpdate: string[] = [];
    for (const finishedNode of finishedSkillResponseNodes) {
      const childNodeIds = (safeParseJSON(finishedNode.childNodeIds) ?? []) as string[];
      for (const childId of childNodeIds) {
        const childNode = allNodes.find((n) => n.nodeId === childId);
        if (childNode && childNode.nodeType !== 'skillResponse' && childNode.status !== 'finish') {
          nodesToUpdate.push(childId);
        }
      }
    }

    // Update the status of child nodes to finish
    if (nodesToUpdate.length > 0) {
      await this.prisma.workflowNodeExecution.updateMany({
        where: {
          executionId,
          nodeId: { in: nodesToUpdate },
          status: { not: 'finish' },
          nodeType: { not: 'skillResponse' },
        },
        data: {
          status: 'finish',
          progress: 100,
          endTime: new Date(),
        },
      });
      this.logger.log(
        `[pollWorkflow] Marked ${nodesToUpdate.length} child nodes as finished for execution ${executionId}`,
      );
    }

    // Determine if we should continue polling for this execution
    const hasPendingOrExecuting = allNodes.some(
      (n) => n.status === 'waiting' || n.status === 'executing',
    );

    // Update workflow execution statistics using in-memory snapshot
    try {
      const executedNodes = allNodes.filter((n) => n.status === 'finish')?.length ?? 0;
      const failedNodes = allNodes.filter((n) => n.status === 'failed')?.length ?? 0;
      const waitingNodes = allNodes.filter((n) => n.status === 'waiting')?.length ?? 0;
      const executingNodes = allNodes.filter((n) => n.status === 'executing')?.length ?? 0;

      let status: 'executing' | 'failed' | 'finish' = 'executing';
      if (failedNodes > 0) {
        status = 'failed';
      } else if (waitingNodes === 0 && executingNodes === 0) {
        status = 'finish';

        // Check workflow execution for appId and validate uid consistency
        const workflowExecution = await this.prisma.workflowExecution.findUnique({
          select: {
            executionId: true,
            appId: true,
            canvasId: true,
          },
          where: { executionId },
        });

        if (workflowExecution?.appId) {
          const workflowApp = await this.prisma.workflowApp.findUnique({
            select: {
              appId: true,
              uid: true,
            },
            where: { appId: workflowExecution.appId },
          });

          if (workflowApp && workflowApp.uid !== user.uid) {
            const creditUsage = await this.creditService.countExecutionCreditUsageByExecutionId(
              user,
              executionId,
            );
            const commissionCredit = ceil(creditUsage * 0.2);
            await this.creditService.createCommissionCreditUsageAndRecharge(
              user.uid,
              workflowApp.uid,
              executionId,
              commissionCredit,
            );
          }
        }
      }

      await this.prisma.workflowExecution.update({
        where: { executionId },
        data: { executedNodes, failedNodes, status },
      });
    } catch (err: any) {
      this.logger.warn(`[pollWorkflow] failed to update execution stats: ${err?.message ?? err}`);
    }

    if (hasPendingOrExecuting && this.pollWorkflowQueue) {
      await this.pollWorkflowQueue.add(
        'pollWorkflow',
        { user, executionId, nodeBehavior },
        { delay: WORKFLOW_POLL_INTERVAL, removeOnComplete: true },
      );
    }
  }

  /**
   * Get workflow execution detail with node executions
   * @param user - The user requesting the workflow detail
   * @param executionId - The workflow execution ID
   * @returns Promise<WorkflowExecution> - The workflow execution detail
   */
  async getWorkflowDetail(user: User, executionId: string) {
    // Get workflow execution
    const workflowExecution = await this.prisma.workflowExecution.findUnique({
      where: { executionId, uid: user.uid },
    });

    if (!workflowExecution) {
      throw new WorkflowExecutionNotFoundError(`Workflow execution ${executionId} not found`);
    }

    // Get node executions
    const nodeExecutions = await this.prisma.workflowNodeExecution.findMany({
      where: { executionId },
    });

    // Sort node executions by execution order (topological sort based on parent-child relationships)
    const sortedNodeExecutions = sortNodeExecutionsByExecutionOrder(nodeExecutions);

    // Return workflow execution detail
    return { ...workflowExecution, nodeExecutions: sortedNodeExecutions };
  }
}<|MERGE_RESOLUTION|>--- conflicted
+++ resolved
@@ -31,12 +31,9 @@
 import { QUEUE_POLL_WORKFLOW, QUEUE_RUN_WORKFLOW } from '../../utils/const';
 import { WorkflowExecutionNotFoundError } from '@refly/errors';
 import { RedisService } from '../common/redis.service';
-<<<<<<< HEAD
 import { PollWorkflowJobData, RunWorkflowJobData } from './workflow.dto';
-=======
 import { CreditService } from '../credit/credit.service';
 import { ceil } from 'lodash';
->>>>>>> dbe4ea02
 
 const WORKFLOW_POLL_INTERVAL = 1500;
 
@@ -50,15 +47,10 @@
     private readonly skillService: SkillService,
     private readonly canvasService: CanvasService,
     private readonly canvasSyncService: CanvasSyncService,
-<<<<<<< HEAD
+    private readonly creditService: CreditService,
     @InjectQueue(QUEUE_RUN_WORKFLOW) private readonly runWorkflowQueue?: Queue<RunWorkflowJobData>,
     @InjectQueue(QUEUE_POLL_WORKFLOW)
     private readonly pollWorkflowQueue?: Queue<PollWorkflowJobData>,
-=======
-    private readonly creditService: CreditService,
-    @InjectQueue(QUEUE_RUN_WORKFLOW) private readonly runWorkflowQueue?: Queue,
-    @InjectQueue(QUEUE_POLL_WORKFLOW) private readonly pollWorkflowQueue?: Queue,
->>>>>>> dbe4ea02
   ) {}
 
   /**
