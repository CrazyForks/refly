--- conflicted
+++ resolved
@@ -865,7 +865,6 @@
                   ),
                 );
               }
-<<<<<<< HEAD
 
               // Calculate credit usage for this execution
               let creditUsed = 0;
@@ -885,6 +884,23 @@
                 );
               }
 
+              // Get failure details if failed
+              let failureReason: string | undefined;
+              let errorDetails: Record<string, any> | undefined;
+              if (newStatus === 'failed') {
+                const firstFailedNode = await this.prisma.workflowNodeExecution.findFirst({
+                  where: { executionId, status: 'failed' },
+                  select: { errorMessage: true, nodeId: true, title: true },
+                  orderBy: { endTime: 'asc' },
+                });
+                failureReason = 'workflow_execution_failed';
+                errorDetails = {
+                  nodeId: firstFailedNode?.nodeId,
+                  nodeTitle: firstFailedNode?.title,
+                  errorMessage: firstFailedNode?.errorMessage,
+                };
+              }
+
               await this.prisma.workflowScheduleRecord.update({
                 where: { scheduleRecordId: workflowExecution.scheduleRecordId },
                 data: {
@@ -902,12 +918,8 @@
               );
             } catch (syncErr: any) {
               this.logger.warn(
-                `[pollWorkflow] Failed to sync WorkflowScheduleRecord status: ${syncErr?.message}`,
+                `[pollWorkflow] Failed to sync WorkflowScheduleRecord status or emit event: ${syncErr?.message}`,
               );
-=======
-            } catch (emitErr: any) {
-              this.logger.warn(`[pollWorkflow] Failed to emit workflow event: ${emitErr?.message}`);
->>>>>>> 292e65d3
             }
           }
         }
