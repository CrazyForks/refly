--- conflicted
+++ resolved
@@ -841,7 +841,6 @@
                 }
               }
 
-<<<<<<< HEAD
               // Calculate credit usage for this execution
               let creditUsed = 0;
               try {
@@ -860,10 +859,7 @@
                 );
               }
 
-              await this.prisma.scheduleRecord.update({
-=======
               await this.prisma.workflowScheduleRecord.update({
->>>>>>> 89d83c5d
                 where: { scheduleRecordId: workflowExecution.scheduleRecordId },
                 data: {
                   status: newStatus === 'finish' ? 'success' : 'failed',
@@ -876,11 +872,7 @@
                 },
               });
               this.logger.log(
-<<<<<<< HEAD
-                `[pollWorkflow] Synced ScheduleRecord ${workflowExecution.scheduleRecordId}: status=${newStatus === 'finish' ? 'success' : 'failed'}, creditUsed=${creditUsed}${newStatus === 'failed' ? `, reason=${failureReason}` : ''}`,
-=======
                 `[pollWorkflow] Synced WorkflowScheduleRecord ${workflowExecution.scheduleRecordId}: status=${newStatus === 'finish' ? 'success' : 'failed'}${newStatus === 'failed' ? `, reason=${failureReason}` : ''}`,
->>>>>>> 89d83c5d
               );
             } catch (syncErr: any) {
               this.logger.warn(
