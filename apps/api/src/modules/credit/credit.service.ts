--- conflicted
+++ resolved
@@ -391,11 +391,7 @@
 
     return {
       creditAmount: totalAmount,
-<<<<<<< HEAD
       creditBalance: netBalance,
-=======
-      creditBalance: totalBalance,
->>>>>>> 2d9f6714
     };
   }
 }