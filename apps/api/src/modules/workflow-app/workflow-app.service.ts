import { Prisma, User } from '../../generated/client';
import {
  CreateWorkflowAppRequest,
  WorkflowVariable,
  GenericToolset,
  CanvasNode,
  RawCanvasData,
  ListWorkflowAppsData,
} from '@refly/openapi-schema';
import { Logger } from '@nestjs/common';
import { PrismaService } from '../common/prisma.service';
import { CanvasService } from '../canvas/canvas.service';
import { MiscService } from '../misc/misc.service';
import { genCanvasID, genWorkflowAppID } from '@refly/utils';
import { WorkflowService } from '../workflow/workflow.service';
import { Injectable } from '@nestjs/common';
import { ShareCommonService } from '../share/share-common.service';
import { ShareCreationService } from '../share/share-creation.service';
import { ShareNotFoundError, WorkflowAppNotFoundError } from '@refly/errors';
import { ToolService } from '../tool/tool.service';
import { CanvasSyncService } from '../canvas-sync/canvas-sync.service';
import { initEmptyCanvasState } from '@refly/canvas-common';

/**
 * Structure of shared workflow app data
 */
interface SharedWorkflowAppData {
  appId: string;
  title: string;
  description?: string;
  query?: string;
  variables: WorkflowVariable[];
  canvasData: RawCanvasData;
  createdAt: string;
  updatedAt: string;
}

@Injectable()
export class WorkflowAppService {
  private logger = new Logger(WorkflowAppService.name);

  constructor(
    private readonly prisma: PrismaService,
    private readonly canvasService: CanvasService,
    private readonly miscService: MiscService,
    private readonly workflowService: WorkflowService,
    private readonly shareCommonService: ShareCommonService,
    private readonly shareCreationService: ShareCreationService,
    private readonly toolService: ToolService,
    private readonly canvasSyncService: CanvasSyncService,
  ) {}

  async createWorkflowApp(user: User, body: CreateWorkflowAppRequest) {
    const { canvasId, title, query, variables, description } = body;
    const coverStorageKey = (body as any).coverStorageKey;
    const categoryTags = (body as any).categoryTags;

    const existingWorkflowApp = await this.prisma.workflowApp.findFirst({
      where: { canvasId, uid: user.uid, deletedAt: null },
    });

    const appId = existingWorkflowApp?.appId ?? genWorkflowAppID();

    const canvas = await this.prisma.canvas.findUnique({
      where: { canvasId, uid: user.uid, deletedAt: null },
    });

    if (!canvas) {
      throw new Error('canvas not found');
    }

    const canvasData = await this.canvasService.getCanvasRawData(user, canvasId);

    if (title) {
      canvasData.title = title;
    }

    // Publish minimap
    if (canvas.minimapStorageKey) {
      const minimapUrl = await this.miscService.publishFile(canvas.minimapStorageKey);
      canvasData.minimapUrl = minimapUrl;
    }

    // Upload public canvas data to Minio
    const { storageKey } = await this.miscService.uploadBuffer(user, {
      fpath: 'canvas.json',
      buf: Buffer.from(JSON.stringify(canvasData)),
      entityId: canvasId,
      entityType: 'canvas',
      visibility: 'public',
    });

    // Validate category tags
    const validCategoryTags = this.validateCategoryTags(categoryTags ?? ['education']);

    if (existingWorkflowApp) {
      await this.prisma.workflowApp.update({
        where: { appId },
        data: {
          title: canvasData.title,
          query,
          variables: JSON.stringify(variables),
          description,
          storageKey,
          coverStorageKey: coverStorageKey as any,
          categoryTags: JSON.stringify(validCategoryTags) as any,
          updatedAt: new Date(),
        },
      });
    } else {
      await this.prisma.workflowApp.create({
        data: {
          appId,
          title: canvasData.title,
          uid: user.uid,
          query,
          variables: JSON.stringify(variables),
          description,
          canvasId,
          storageKey,
          coverStorageKey: coverStorageKey as any,
          categoryTags: JSON.stringify(validCategoryTags) as any,
        },
      });
    }

    // Create share for workflow app
    try {
      const { shareRecord } = await this.shareCreationService.createShareForWorkflowApp(user, {
        entityId: appId,
        entityType: 'workflowApp',
        title: canvasData.title,
        parentShareId: null,
        allowDuplication: true,
      });

      // Update WorkflowApp record with shareId
      await this.prisma.workflowApp.update({
        where: { appId },
        data: {
          shareId: shareRecord.shareId,
        },
      });

      this.logger.log(`Created share for workflow app: ${appId}, shareId: ${shareRecord.shareId}`);
    } catch (error) {
      this.logger.error(`Failed to create share for workflow app ${appId}: ${error.stack}`);
      // Don't throw error, just log it - workflow app creation should still succeed
    }

    const workflowApp = await this.prisma.workflowApp.findUnique({
      where: { appId, uid: user.uid, deletedAt: null },
    });

    const userPo = await this.prisma.user.findUnique({
      select: {
        name: true,
        nickname: true,
        avatar: true,
      },
      where: { uid: user.uid },
    });

    return { ...workflowApp, owner: userPo };
  }

  async getWorkflowAppDetail(user: User, appId: string) {
    const workflowApp = await this.prisma.workflowApp.findUnique({
      where: { appId, uid: user.uid, deletedAt: null },
    });

    if (!workflowApp) {
      throw new WorkflowAppNotFoundError();
    }

    const userPo = await this.prisma.user.findUnique({
      select: {
        name: true,
        nickname: true,
        avatar: true,
      },
      where: { uid: user.uid },
    });

    return { ...workflowApp, owner: userPo };
  }

  async executeWorkflowApp(user: User, shareId: string, variables: WorkflowVariable[]) {
    const shareRecord = await this.prisma.shareRecord.findFirst({
      where: { shareId, deletedAt: null },
    });

    if (!shareRecord) {
      throw new ShareNotFoundError('Share record not found');
    }

    const workflowApp = await this.prisma.workflowApp.findFirst({
      where: { shareId, deletedAt: null },
    });

    this.logger.log(`Executing workflow app via shareId: ${shareId} for user: ${user.uid}`);

    const shareDataRaw = await this.shareCommonService.getSharedData(shareRecord.storageKey);
    if (!shareDataRaw) {
      throw new ShareNotFoundError('Workflow app data not found');
    }

    let canvasData: RawCanvasData;

    if (shareDataRaw.canvasData) {
      const shareData = shareDataRaw as SharedWorkflowAppData;
      canvasData = shareData.canvasData;
    } else if (shareDataRaw.nodes && shareDataRaw.edges) {
      canvasData = shareDataRaw as RawCanvasData;
    } else {
      throw new ShareNotFoundError('Canvas data not found in workflow app storage');
    }

    const { nodes = [], edges = [] } = canvasData;

    const { replaceToolsetMap } = await this.toolService.importToolsetsFromNodes(user, nodes);

    const updatedNodes: CanvasNode[] = nodes.map((node) => {
      if (node.type === 'skillResponse' && node.data?.metadata?.selectedToolsets) {
        const selectedToolsets = node.data.metadata.selectedToolsets as GenericToolset[];
        node.data.metadata.selectedToolsets = selectedToolsets.map((toolset) => {
          return replaceToolsetMap[toolset.id] || toolset;
        });
      }
      return node;
    });

    const tempCanvasId = genCanvasID();
    const state = initEmptyCanvasState();

    await this.canvasService.createCanvasWithState(
      user,
      {
        canvasId: tempCanvasId,
        title: `${canvasData.title} (Execution)`,
        variables: variables || canvasData.variables || [],
        visibility: false,
      },
      state,
    );

    state.nodes = updatedNodes;
    state.edges = edges;
    await this.canvasSyncService.saveState(tempCanvasId, state);

    const newCanvasId = genCanvasID();

    const executionId = await this.workflowService.initializeWorkflowExecution(
      user,
      tempCanvasId,
      newCanvasId,
      variables,
      { appId: workflowApp?.appId },
    );

    this.logger.log(`Started workflow execution: ${executionId} for shareId: ${shareId}`);
    return executionId;
  }

<<<<<<< HEAD
  async listWorkflowApps(user: User, query: ListWorkflowAppsData) {
    const { canvasId } = query.query ?? {};
    const categoryTags = (query.query as any)?.categoryTags;
=======
  async listWorkflowApps(user: User, query: ListWorkflowAppsData['query']) {
    const { canvasId, page = 1, pageSize = 10, order = 'creationDesc', keyword } = query;
>>>>>>> 3a96a7d6

    const whereClause: Prisma.WorkflowAppWhereInput = {
      uid: user.uid,
      deletedAt: null,
    };

    if (canvasId) {
      whereClause.canvasId = canvasId;
    }

<<<<<<< HEAD
    // Filter by category tags if provided
    if (categoryTags && categoryTags.length > 0) {
      const validCategoryTags = this.validateCategoryTags(categoryTags);
      whereClause.categoryTags = {
        contains: JSON.stringify(validCategoryTags[0]), // Simple contains check for now
      };
=======
    // Add keyword search functionality
    if (keyword?.trim()) {
      const searchKeyword = keyword.trim();
      whereClause.OR = [
        { title: { contains: searchKeyword, mode: 'insensitive' } },
        { description: { contains: searchKeyword, mode: 'insensitive' } },
        { query: { contains: searchKeyword, mode: 'insensitive' } },
      ];
    }

    // Calculate pagination
    const skip = (page - 1) * pageSize;
    const take = pageSize;

    // Determine order by field and direction
    let orderBy: any = { updatedAt: 'desc' };
    if (order === 'creationAsc') {
      orderBy = { createdAt: 'asc' };
    } else if (order === 'creationDesc') {
      orderBy = { createdAt: 'desc' };
>>>>>>> 3a96a7d6
    }

    const workflowApps = await this.prisma.workflowApp.findMany({
      where: whereClause,
      orderBy,
      skip,
      take,
    });

    const userPo = await this.prisma.user.findUnique({
      select: {
        name: true,
        nickname: true,
        avatar: true,
      },
      where: { uid: user.uid },
    });

    return workflowApps.map((workflowApp) => ({ ...workflowApp, owner: userPo }));
  }

  async deleteWorkflowApp(user: User, appId: string) {
    const workflowApp = await this.prisma.workflowApp.findFirst({
      where: { appId, uid: user.uid, deletedAt: null },
    });

    if (!workflowApp) {
      throw new WorkflowAppNotFoundError();
    }

    // Mark the workflow app as deleted
    await this.prisma.workflowApp.update({
      where: { appId },
      data: { deletedAt: new Date() },
    });

    this.logger.log(`Deleted workflow app: ${appId} for user: ${user.uid}`);
  }

  async getWorkflowAppCategories() {
    // Return predefined categories
    return [
      {
        categoryId: 'education',
        name: 'education',
        displayName: '教育',
        description: '教育相关的工作流应用',
        icon: '🎓',
      },
      {
        categoryId: 'business',
        name: 'business',
        displayName: '商业',
        description: '商业相关的工作流应用',
        icon: '💼',
      },
      {
        categoryId: 'creative',
        name: 'creative',
        displayName: '创意',
        description: '创意相关的工作流应用',
        icon: '🎨',
      },
      {
        categoryId: 'sales',
        name: 'sales',
        displayName: '销售',
        description: '销售相关的工作流应用',
        icon: '💰',
      },
      {
        categoryId: 'life',
        name: 'life',
        displayName: '生活',
        description: '生活相关的工作流应用',
        icon: '🏠',
      },
    ];
  }

  private validateCategoryTags(tags: string[]): string[] {
    const validTags = ['education', 'business', 'creative', 'sales', 'life'];
    const filteredTags = tags.filter((tag) => validTags.includes(tag));

    // Ensure at least one tag and default to education if none valid
    if (filteredTags.length === 0) {
      return ['education'];
    }

    // Remove duplicates and limit to 3 tags
    return [...new Set(filteredTags)].slice(0, 3);
  }
}<|MERGE_RESOLUTION|>--- conflicted
+++ resolved
@@ -262,14 +262,8 @@
     return executionId;
   }
 
-<<<<<<< HEAD
-  async listWorkflowApps(user: User, query: ListWorkflowAppsData) {
-    const { canvasId } = query.query ?? {};
-    const categoryTags = (query.query as any)?.categoryTags;
-=======
   async listWorkflowApps(user: User, query: ListWorkflowAppsData['query']) {
     const { canvasId, page = 1, pageSize = 10, order = 'creationDesc', keyword } = query;
->>>>>>> 3a96a7d6
 
     const whereClause: Prisma.WorkflowAppWhereInput = {
       uid: user.uid,
@@ -280,14 +274,6 @@
       whereClause.canvasId = canvasId;
     }
 
-<<<<<<< HEAD
-    // Filter by category tags if provided
-    if (categoryTags && categoryTags.length > 0) {
-      const validCategoryTags = this.validateCategoryTags(categoryTags);
-      whereClause.categoryTags = {
-        contains: JSON.stringify(validCategoryTags[0]), // Simple contains check for now
-      };
-=======
     // Add keyword search functionality
     if (keyword?.trim()) {
       const searchKeyword = keyword.trim();
@@ -308,7 +294,6 @@
       orderBy = { createdAt: 'asc' };
     } else if (order === 'creationDesc') {
       orderBy = { createdAt: 'desc' };
->>>>>>> 3a96a7d6
     }
 
     const workflowApps = await this.prisma.workflowApp.findMany({
