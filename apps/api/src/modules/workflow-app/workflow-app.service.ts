import { Prisma, User } from '../../generated/client';
import {
  CreateWorkflowAppRequest,
  WorkflowVariable,
  GenericToolset,
  CanvasNode,
  RawCanvasData,
  ListWorkflowAppsData,
} from '@refly/openapi-schema';
import { Logger } from '@nestjs/common';
import { PrismaService } from '../common/prisma.service';
import { CanvasService } from '../canvas/canvas.service';
import { MiscService } from '../misc/misc.service';
import { genCanvasID, genWorkflowAppID } from '@refly/utils';
import { WorkflowService } from '../workflow/workflow.service';
import { Injectable } from '@nestjs/common';
import { ShareCommonService } from '../share/share-common.service';
import { ShareCreationService } from '../share/share-creation.service';
import { ShareNotFoundError, WorkflowAppNotFoundError } from '@refly/errors';
import { ToolService } from '../tool/tool.service';
import { CanvasSyncService } from '../canvas-sync/canvas-sync.service';
import { initEmptyCanvasState } from '@refly/canvas-common';

/**
 * Structure of shared workflow app data
 */
interface SharedWorkflowAppData {
  appId: string;
  title: string;
  description?: string;
  query?: string;
  variables: WorkflowVariable[];
  canvasData: RawCanvasData;
  createdAt: string;
  updatedAt: string;
}

@Injectable()
export class WorkflowAppService {
  private logger = new Logger(WorkflowAppService.name);

  constructor(
    private readonly prisma: PrismaService,
    private readonly canvasService: CanvasService,
    private readonly miscService: MiscService,
    private readonly workflowService: WorkflowService,
    private readonly shareCommonService: ShareCommonService,
    private readonly shareCreationService: ShareCreationService,
    private readonly toolService: ToolService,
    private readonly canvasSyncService: CanvasSyncService,
  ) {}

  async createWorkflowApp(user: User, body: CreateWorkflowAppRequest) {
    const { canvasId, title, query, variables, description } = body;

    const existingWorkflowApp = await this.prisma.workflowApp.findFirst({
      where: { canvasId, uid: user.uid, deletedAt: null },
    });

    const appId = existingWorkflowApp?.appId ?? genWorkflowAppID();

    const canvas = await this.prisma.canvas.findUnique({
      where: { canvasId, uid: user.uid, deletedAt: null },
    });

    if (!canvas) {
      throw new Error('canvas not found');
    }

    const canvasData = await this.canvasService.getCanvasRawData(user, canvasId);

    if (title) {
      canvasData.title = title;
    }

    // Publish minimap
    if (canvas.minimapStorageKey) {
      const minimapUrl = await this.miscService.publishFile(canvas.minimapStorageKey);
      canvasData.minimapUrl = minimapUrl;
    }

    // Upload public canvas data to Minio
    const { storageKey } = await this.miscService.uploadBuffer(user, {
      fpath: 'canvas.json',
      buf: Buffer.from(JSON.stringify(canvasData)),
      entityId: canvasId,
      entityType: 'canvas',
      visibility: 'public',
    });

    if (existingWorkflowApp) {
      await this.prisma.workflowApp.update({
        where: { appId },
        data: {
          title: canvasData.title,
          query,
          variables: JSON.stringify(variables),
          description,
          storageKey,
          updatedAt: new Date(),
        },
      });
    } else {
      await this.prisma.workflowApp.create({
        data: {
          appId,
          title: canvasData.title,
          uid: user.uid,
          query,
          variables: JSON.stringify(variables),
          description,
          canvasId,
          storageKey,
        },
      });
    }

    // Create share for workflow app
    try {
      const { shareRecord } = await this.shareCreationService.createShareForWorkflowApp(user, {
        entityId: appId,
        entityType: 'workflowApp',
        title: canvasData.title,
        parentShareId: null,
        allowDuplication: true,
      });

      // Update WorkflowApp record with shareId
      await this.prisma.workflowApp.update({
        where: { appId },
        data: {
          shareId: shareRecord.shareId,
        },
      });

      this.logger.log(`Created share for workflow app: ${appId}, shareId: ${shareRecord.shareId}`);
    } catch (error) {
      this.logger.error(`Failed to create share for workflow app ${appId}: ${error.stack}`);
      // Don't throw error, just log it - workflow app creation should still succeed
    }

    const workflowApp = await this.prisma.workflowApp.findUnique({
      where: { appId, uid: user.uid, deletedAt: null },
    });

    const userPo = await this.prisma.user.findUnique({
      select: {
        name: true,
        nickname: true,
        avatar: true,
      },
      where: { uid: user.uid },
    });

    return { ...workflowApp, owner: userPo };
  }

  async getWorkflowAppDetail(user: User, appId: string) {
    const workflowApp = await this.prisma.workflowApp.findUnique({
      where: { appId, uid: user.uid, deletedAt: null },
    });

    if (!workflowApp) {
      throw new WorkflowAppNotFoundError();
    }

    const userPo = await this.prisma.user.findUnique({
      select: {
        name: true,
        nickname: true,
        avatar: true,
      },
      where: { uid: user.uid },
    });

    return { ...workflowApp, owner: userPo };
  }

  async executeWorkflowApp(user: User, shareId: string, variables: WorkflowVariable[]) {
    const shareRecord = await this.prisma.shareRecord.findFirst({
      where: { shareId, deletedAt: null },
    });

    if (!shareRecord) {
      throw new ShareNotFoundError('Share record not found');
    }

    const workflowApp = await this.prisma.workflowApp.findFirst({
      where: { shareId, deletedAt: null },
    });

    this.logger.log(`Executing workflow app via shareId: ${shareId} for user: ${user.uid}`);

    const shareDataRaw = await this.shareCommonService.getSharedData(shareRecord.storageKey);
    if (!shareDataRaw) {
      throw new ShareNotFoundError('Workflow app data not found');
    }

    let canvasData: RawCanvasData;

    if (shareDataRaw.canvasData) {
      const shareData = shareDataRaw as SharedWorkflowAppData;
      canvasData = shareData.canvasData;
    } else if (shareDataRaw.nodes && shareDataRaw.edges) {
      canvasData = shareDataRaw as RawCanvasData;
    } else {
      throw new ShareNotFoundError('Canvas data not found in workflow app storage');
    }

    const { nodes = [], edges = [] } = canvasData;

    const { replaceToolsetMap } = await this.toolService.importToolsetsFromNodes(user, nodes);

    const updatedNodes: CanvasNode[] = nodes.map((node) => {
      if (node.type === 'skillResponse' && node.data?.metadata?.selectedToolsets) {
        const selectedToolsets = node.data.metadata.selectedToolsets as GenericToolset[];
        node.data.metadata.selectedToolsets = selectedToolsets.map((toolset) => {
          return replaceToolsetMap[toolset.id] || toolset;
        });
      }
      return node;
    });

    const tempCanvasId = genCanvasID();
    const state = initEmptyCanvasState();

    await this.canvasService.createCanvasWithState(
      user,
      {
        canvasId: tempCanvasId,
        title: `${canvasData.title} (Execution)`,
        variables: variables || canvasData.variables || [],
        visibility: false,
      },
      state,
    );

    state.nodes = updatedNodes;
    state.edges = edges;
    await this.canvasSyncService.saveState(tempCanvasId, state);

    const newCanvasId = genCanvasID();

<<<<<<< HEAD
    const executionId = await this.workflowService.initializeWorkflowExecution(
      user,
      executionCanvasId,
      executionCanvasId, // Use the same canvas ID to avoid creating a second canvas
      variables,
      { appId: workflowApp?.appId },
    );

    this.logger.log(`Started workflow execution: ${executionId} for shareId: ${shareId}`);
    return executionId;
=======
    try {
      const executionId = await this.workflowService.initializeWorkflowExecution(
        user,
        tempCanvasId,
        newCanvasId,
        variables,
        { appId: workflowApp?.appId },
      );

      this.logger.log(`Started workflow execution: ${executionId} for shareId: ${shareId}`);
      return executionId;
    } finally {
    }
>>>>>>> 557b4046
  }

  async listWorkflowApps(user: User, query: ListWorkflowAppsData['query']) {
    const { canvasId, page = 1, pageSize = 10, order = 'creationDesc', keyword } = query;

    const whereClause: Prisma.WorkflowAppWhereInput = {
      uid: user.uid,
      deletedAt: null,
    };

    if (canvasId) {
      whereClause.canvasId = canvasId;
    }

    // Add keyword search functionality
    if (keyword?.trim()) {
      const searchKeyword = keyword.trim();
      whereClause.OR = [
        { title: { contains: searchKeyword, mode: 'insensitive' } },
        { description: { contains: searchKeyword, mode: 'insensitive' } },
        { query: { contains: searchKeyword, mode: 'insensitive' } },
      ];
    }

    // Calculate pagination
    const skip = (page - 1) * pageSize;
    const take = pageSize;

    // Determine order by field and direction
    let orderBy: any = { updatedAt: 'desc' };
    if (order === 'creationAsc') {
      orderBy = { createdAt: 'asc' };
    } else if (order === 'creationDesc') {
      orderBy = { createdAt: 'desc' };
    }

    const workflowApps = await this.prisma.workflowApp.findMany({
      where: whereClause,
      orderBy,
      skip,
      take,
    });

    const userPo = await this.prisma.user.findUnique({
      select: {
        name: true,
        nickname: true,
        avatar: true,
      },
      where: { uid: user.uid },
    });

    return workflowApps.map((workflowApp) => ({ ...workflowApp, owner: userPo }));
  }

  async deleteWorkflowApp(user: User, appId: string) {
    const workflowApp = await this.prisma.workflowApp.findFirst({
      where: { appId, uid: user.uid, deletedAt: null },
    });

    if (!workflowApp) {
      throw new WorkflowAppNotFoundError();
    }

    // Mark the workflow app as deleted
    await this.prisma.workflowApp.update({
      where: { appId },
      data: { deletedAt: new Date() },
    });

    this.logger.log(`Deleted workflow app: ${appId} for user: ${user.uid}`);
  }
}<|MERGE_RESOLUTION|>--- conflicted
+++ resolved
@@ -241,32 +241,16 @@
 
     const newCanvasId = genCanvasID();
 
-<<<<<<< HEAD
     const executionId = await this.workflowService.initializeWorkflowExecution(
       user,
-      executionCanvasId,
-      executionCanvasId, // Use the same canvas ID to avoid creating a second canvas
+      tempCanvasId,
+      newCanvasId,
       variables,
       { appId: workflowApp?.appId },
     );
 
     this.logger.log(`Started workflow execution: ${executionId} for shareId: ${shareId}`);
     return executionId;
-=======
-    try {
-      const executionId = await this.workflowService.initializeWorkflowExecution(
-        user,
-        tempCanvasId,
-        newCanvasId,
-        variables,
-        { appId: workflowApp?.appId },
-      );
-
-      this.logger.log(`Started workflow execution: ${executionId} for shareId: ${shareId}`);
-      return executionId;
-    } finally {
-    }
->>>>>>> 557b4046
   }
 
   async listWorkflowApps(user: User, query: ListWorkflowAppsData['query']) {
