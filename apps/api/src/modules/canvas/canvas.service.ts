import { Inject, Injectable, Logger, Optional } from '@nestjs/common';
import pLimit from 'p-limit';
import { Queue } from 'bullmq';
import { InjectQueue } from '@nestjs/bullmq';
import { PrismaService } from '../common/prisma.service';
import { MiscService } from '../misc/misc.service';
import { CodeArtifactService } from '../code-artifact/code-artifact.service';
import { FULLTEXT_SEARCH, FulltextSearchService } from '../common/fulltext-search';
import { CanvasNotFoundError, ParamsError, StorageQuotaExceeded } from '@refly/errors';
import {
  AutoNameCanvasRequest,
  DeleteCanvasRequest,
  DuplicateCanvasRequest,
  CanvasState,
  Entity,
  EntityType,
  ListCanvasesData,
  RawCanvasData,
  UpsertCanvasRequest,
  User,
  SkillContext,
  ActionResult,
} from '@refly/openapi-schema';
import { Prisma } from '../../generated/client';
import { genCanvasID, genTransactionId, safeParseJSON } from '@refly/utils';
import { DeleteKnowledgeEntityJobData } from '../knowledge/knowledge.dto';
import { QUEUE_DELETE_KNOWLEDGE_ENTITY, QUEUE_POST_DELETE_CANVAS } from '../../utils/const';
import { AutoNameCanvasJobData, DeleteCanvasJobData } from './canvas.dto';
import { SubscriptionService } from '../subscription/subscription.service';
import { ResourceService } from '../knowledge/resource.service';
import { DocumentService } from '../knowledge/document.service';
import { ActionService } from '../action/action.service';
import { generateCanvasTitle } from './canvas-title-generator';
import { CanvasContentItem } from './canvas.dto';
import { RedisService } from '../common/redis.service';
import { ObjectStorageService, OSS_INTERNAL } from '../common/object-storage';
import { ProviderService } from '../provider/provider.service';
import { isDesktop } from '../../utils/runtime';
import { CanvasSyncService } from '../canvas-sync/canvas-sync.service';
import { initEmptyCanvasState, mirrorCanvasData } from '@refly/canvas-common';
import { ToolService } from '../tool/tool.service';

@Injectable()
export class CanvasService {
  private logger = new Logger(CanvasService.name);

  constructor(
    private prisma: PrismaService,
    private redis: RedisService,
    private miscService: MiscService,
    private actionService: ActionService,
    private toolService: ToolService,
    private canvasSyncService: CanvasSyncService,
    private resourceService: ResourceService,
    private documentService: DocumentService,
    private providerService: ProviderService,
    private codeArtifactService: CodeArtifactService,
    private subscriptionService: SubscriptionService,
    @Inject(OSS_INTERNAL) private oss: ObjectStorageService,
    @Inject(FULLTEXT_SEARCH) private fts: FulltextSearchService,
    @Optional()
    @InjectQueue(QUEUE_DELETE_KNOWLEDGE_ENTITY)
    private deleteKnowledgeQueue?: Queue<DeleteKnowledgeEntityJobData>,
    @Optional()
    @InjectQueue(QUEUE_POST_DELETE_CANVAS)
    private postDeleteCanvasQueue?: Queue<DeleteCanvasJobData>,
  ) {}

  async listCanvases(user: User, param: ListCanvasesData['query']) {
    const { page = 1, pageSize = 10, projectId } = param;

    const canvases = await this.prisma.canvas.findMany({
      where: {
        uid: user.uid,
        deletedAt: null,
        projectId: projectId || null,
      },
      orderBy: { updatedAt: 'desc' },
      skip: (page - 1) * pageSize,
      take: pageSize,
    });

    return canvases.map((canvas) => ({
      ...canvas,
      minimapUrl: canvas.minimapStorageKey
        ? this.miscService.generateFileURL({ storageKey: canvas.minimapStorageKey })
        : undefined,
    }));
  }

  async getCanvasDetail(user: User, canvasId: string) {
    const canvas = await this.prisma.canvas.findFirst({
      where: { canvasId, uid: user.uid, deletedAt: null },
    });

    if (!canvas) {
      throw new CanvasNotFoundError();
    }

    return {
      ...canvas,
      minimapUrl: canvas.minimapStorageKey
        ? this.miscService.generateFileURL({ storageKey: canvas.minimapStorageKey })
        : undefined,
    };
  }

  async getCanvasRawData(user: User, canvasId: string): Promise<RawCanvasData> {
    const canvas = await this.prisma.canvas.findFirst({
      where: {
        canvasId,
        uid: user.uid,
        deletedAt: null,
      },
    });

    if (!canvas) {
      throw new CanvasNotFoundError();
    }

    const userPo = await this.prisma.user.findUnique({
      select: {
        name: true,
        nickname: true,
        avatar: true,
      },
      where: { uid: user.uid },
    });

    const { nodes, edges } = await this.canvasSyncService.getCanvasData(user, { canvasId }, canvas);

    return {
      title: canvas.title,
      nodes,
      edges,
      owner: {
        uid: canvas.uid,
        name: userPo?.name,
        nickname: userPo?.nickname,
        avatar: userPo?.avatar,
      },
      minimapUrl: canvas.minimapStorageKey
        ? this.miscService.generateFileURL({ storageKey: canvas.minimapStorageKey })
        : undefined,
      variables: canvas.workflow ? safeParseJSON(canvas.workflow)?.variables : undefined,
    };
  }

  async duplicateCanvas(
    user: User,
    param: DuplicateCanvasRequest,
    options?: { checkOwnership?: boolean },
  ) {
    const { title, canvasId, projectId, duplicateEntities } = param;

    const canvas = await this.prisma.canvas.findFirst({
      where: { canvasId, deletedAt: null, uid: options?.checkOwnership ? user.uid : undefined },
    });

    if (!canvas) {
      throw new CanvasNotFoundError();
    }

    const { nodes, edges } = await this.canvasSyncService.getCanvasData(user, { canvasId }, canvas);

    const libEntityNodes = nodes.filter((node) =>
      ['document', 'resource', 'codeArtifact'].includes(node.type),
    );

    // Check storage quota if entities need to be duplicated
    if (duplicateEntities) {
      const { available } = await this.subscriptionService.checkStorageUsage(user);
      if (available < libEntityNodes.length) {
        throw new StorageQuotaExceeded();
      }
    }

    const newCanvasId = genCanvasID();
    const newTitle = title || canvas.title;
    this.logger.log(`Duplicating canvas ${canvasId} to ${newCanvasId} with ${newTitle}`);

    // Create a temporary canvas record first to satisfy foreign key constraints
    // This will be updated later in the transaction
    await this.prisma.canvas.create({
      data: {
        uid: user.uid,
        canvasId: newCanvasId,
        title: newTitle,
        status: 'creating', // Temporary status
        projectId,
        version: '0', // Temporary version
        workflow: canvas.workflow,
      },
    });

    // This is used to trace the replacement of entities
    // Key is the original entity id, value is the duplicated entity id
    const replaceEntityMap: Record<string, string> = {};

<<<<<<< HEAD
    // Duplicate resources and documents if needed
    if (duplicateEntities) {
      const limit = pLimit(5); // Limit concurrent operations

      await Promise.all(
        libEntityNodes.map((node) =>
          limit(async () => {
            const entityType = node.type;
            const { entityId } = node.data;

            // Create new entity based on type
            switch (entityType) {
              case 'document': {
                const doc = await this.documentService.duplicateDocument(user, {
                  docId: entityId,
                  title: node.data?.title,
                  canvasId: newCanvasId,
                });
                if (doc) {
                  node.data.entityId = doc.docId;
                  replaceEntityMap[entityId] = doc.docId;
                }
                break;
              }
              case 'resource': {
                const resource = await this.resourceService.duplicateResource(user, {
                  resourceId: entityId,
                  title: node.data?.title,
                  canvasId: newCanvasId,
                });
                if (resource) {
                  node.data.entityId = resource.resourceId;
                  replaceEntityMap[entityId] = resource.resourceId;
=======
    try {
      // Duplicate resources and documents if needed
      if (duplicateEntities) {
        const limit = pLimit(5); // Limit concurrent operations

        await Promise.all(
          libEntityNodes.map((node) =>
            limit(async () => {
              const entityType = node.type;
              const { entityId } = node.data;

              // Create new entity based on type
              switch (entityType) {
                case 'document': {
                  const doc = await this.knowledgeService.duplicateDocument(user, {
                    docId: entityId,
                    title: node.data?.title,
                    canvasId: newCanvasId,
                  });
                  if (doc) {
                    node.data.entityId = doc.docId;
                    replaceEntityMap[entityId] = doc.docId;
                  }
                  break;
                }
                case 'resource': {
                  const resource = await this.knowledgeService.duplicateResource(user, {
                    resourceId: entityId,
                    title: node.data?.title,
                    canvasId: newCanvasId,
                  });
                  if (resource) {
                    node.data.entityId = resource.resourceId;
                    replaceEntityMap[entityId] = resource.resourceId;
                  }
                  break;
>>>>>>> 1611416a
                }
                case 'codeArtifact': {
                  const codeArtifact = await this.codeArtifactService.duplicateCodeArtifact(user, {
                    artifactId: entityId,
                    canvasId: newCanvasId,
                  });
                  if (codeArtifact) {
                    node.data.entityId = codeArtifact.artifactId;
                    replaceEntityMap[entityId] = codeArtifact.artifactId;
                  }
                  break;
                }
              }
            }),
          ),
        );
      }

      // Action results must be duplicated
      const actionResultIds = nodes
        .filter((node) => node.type === 'skillResponse')
        .map((node) => node.data.entityId);
      await this.actionService.duplicateActionResults(user, {
        sourceResultIds: actionResultIds,
        targetId: newCanvasId,
        targetType: 'canvas',
        replaceEntityMap,
      });

      for (const node of nodes) {
        if (node.type !== 'skillResponse') {
          continue;
        }

        const { entityId, metadata } = node.data;
        if (entityId) {
          node.data.entityId = replaceEntityMap[entityId];
        }
        if (Array.isArray(metadata.contextItems)) {
          metadata.contextItems = metadata.contextItems.map((item) => {
            if (item.entityId && replaceEntityMap[item.entityId]) {
              item.entityId = replaceEntityMap[item.entityId];
            }
            return item;
          });
        }
      }

      if (canvas.uid !== user.uid) {
        await this.miscService.duplicateFilesNoCopy(user, {
          sourceEntityId: canvasId,
          sourceEntityType: 'canvas',
          sourceUid: user.uid,
          targetEntityId: newCanvasId,
          targetEntityType: 'canvas',
        });
      }

      const newState = {
        ...initEmptyCanvasState(),
        nodes,
        edges,
      };
      const stateStorageKey = await this.canvasSyncService.saveState(newCanvasId, newState);

      // Update canvas status and create version
      const [newCanvas] = await this.prisma.$transaction([
        this.prisma.canvas.update({
          where: { canvasId: newCanvasId },
          data: {
            status: 'ready',
            version: newState.version,
          },
        }),
        this.prisma.canvasVersion.create({
          data: {
            canvasId: newCanvasId,
            version: newState.version,
            hash: '',
            stateStorageKey,
          },
        }),
      ]);

      await this.prisma.duplicateRecord.create({
        data: {
          uid: user.uid,
          sourceId: canvasId,
          targetId: newCanvasId,
          entityType: 'canvas',
          status: 'finish',
        },
      });

      this.logger.log(`Successfully duplicated canvas ${canvasId} to ${newCanvasId}`);

      return newCanvas;
    } catch (error) {
      // If duplication fails, clean up the temporary canvas record
      await this.prisma.canvas.delete({
        where: { canvasId: newCanvasId },
      });
      this.logger.error(
        `Failed to duplicate canvas ${canvasId} to ${newCanvasId}: ${error?.message}`,
      );
      throw error;
    }
  }

  async createCanvasWithState(user: User, param: UpsertCanvasRequest, state: CanvasState) {
    param.canvasId ||= genCanvasID();
    const { canvasId } = param;
    const stateStorageKey = await this.canvasSyncService.saveState(canvasId, state);

    const [canvas] = await this.prisma.$transaction([
      this.prisma.canvas.create({
        data: {
          uid: user.uid,
          canvasId,
          title: param.title,
          projectId: param.projectId,
          version: state.version,
          workflow: JSON.stringify({ variables: param.variables }),
        },
      }),
      this.prisma.canvasVersion.create({
        data: {
          canvasId,
          version: state.version,
          hash: '',
          stateStorageKey,
        },
      }),
    ]);

    await this.fts.upsertDocument(user, 'canvas', {
      id: canvas.canvasId,
      title: canvas.title,
      createdAt: canvas.createdAt.toJSON(),
      updatedAt: canvas.updatedAt.toJSON(),
      uid: canvas.uid,
      projectId: canvas.projectId,
    });

    return canvas;
  }

  async createCanvas(user: User, param: UpsertCanvasRequest) {
    // Use the canvasId from param if provided, otherwise generate a new one
    param.canvasId ||= genCanvasID();

    const state = initEmptyCanvasState();
    return this.createCanvasWithState(user, param, state);
  }

  async updateCanvas(user: User, param: UpsertCanvasRequest) {
    const { canvasId, title, minimapStorageKey, projectId } = param;

    const canvas = await this.prisma.canvas.findUnique({
      where: { canvasId, uid: user.uid, deletedAt: null },
    });
    if (!canvas) {
      throw new CanvasNotFoundError();
    }

    const originalMinimap = canvas.minimapStorageKey;
    const updates: Prisma.CanvasUpdateInput = {};

    if (title !== undefined) {
      updates.title = title;
    }
    if (projectId !== undefined) {
      if (projectId) {
        updates.project = { connect: { projectId } };
      } else {
        updates.project = { disconnect: true };
      }
    }
    if (minimapStorageKey !== undefined) {
      const minimapFile = await this.miscService.findFileAndBindEntity(minimapStorageKey, {
        entityId: canvasId,
        entityType: 'canvas',
      });
      if (!minimapFile) {
        throw new ParamsError('Minimap file not found');
      }
      updates.minimapStorageKey = minimapFile.storageKey;
    }

    const updatedCanvas = await this.prisma.canvas.update({
      where: { canvasId, uid: user.uid, deletedAt: null },
      data: updates,
    });

    if (!updatedCanvas) {
      throw new CanvasNotFoundError();
    }

    // Remove original minimap if it exists
    if (
      originalMinimap &&
      minimapStorageKey !== undefined &&
      minimapStorageKey !== originalMinimap
    ) {
      await this.oss.removeObject(originalMinimap);
    }

    await this.fts.upsertDocument(user, 'canvas', {
      id: updatedCanvas.canvasId,
      title: updatedCanvas.title,
      updatedAt: updatedCanvas.updatedAt.toJSON(),
      uid: updatedCanvas.uid,
      projectId: updatedCanvas.projectId,
    });

    return updatedCanvas;
  }

  async deleteCanvas(user: User, param: DeleteCanvasRequest) {
    const { uid } = user;
    const { canvasId } = param;

    const canvas = await this.prisma.canvas.findFirst({
      where: { canvasId, uid, deletedAt: null },
    });
    if (!canvas) {
      throw new CanvasNotFoundError();
    }

    // Mark the canvas as deleted immediately
    await this.prisma.canvas.update({
      where: { canvasId },
      data: { deletedAt: new Date() },
    });

    // Add canvas deletion to queue for async processing
    if (this.postDeleteCanvasQueue) {
      await this.postDeleteCanvasQueue.add(
        'postDeleteCanvas',
        {
          uid,
          canvasId,
          deleteAllFiles: param.deleteAllFiles,
        },
        {
          jobId: `canvas-cleanup-${canvasId}`,
          removeOnComplete: true,
          removeOnFail: true,
          attempts: 3,
          backoff: {
            type: 'exponential',
            delay: 1000,
          },
        },
      );
    } else if (isDesktop()) {
      // In desktop mode, process deletion directly
      await this.postDeleteCanvas({
        uid,
        canvasId,
        deleteAllFiles: param.deleteAllFiles,
      });
    }
  }

  async postDeleteCanvas(jobData: DeleteCanvasJobData) {
    const { uid, canvasId, deleteAllFiles } = jobData;
    this.logger.log(`Processing canvas cleanup for ${canvasId}, deleteAllFiles: ${deleteAllFiles}`);

    const canvas = await this.prisma.canvas.findFirst({
      where: { canvasId, uid, deletedAt: { not: null } }, // Make sure it's already marked as deleted
    });

    if (!canvas) {
      this.logger.warn(`Canvas ${canvasId} not found or not deleted`);
      return;
    }

    const cleanups: Promise<any>[] = [this.fts.deleteDocument({ uid }, 'canvas', canvas.canvasId)];

    if (canvas.stateStorageKey) {
      cleanups.push(this.oss.removeObject(canvas.stateStorageKey));
    }

    if (canvas.minimapStorageKey) {
      cleanups.push(this.oss.removeObject(canvas.minimapStorageKey));
    }

    if (deleteAllFiles) {
      const relations = await this.prisma.canvasEntityRelation.findMany({
        where: { canvasId, deletedAt: null },
      });
      const entities = relations.map((r) => ({
        entityId: r.entityId,
        entityType: r.entityType as EntityType,
      }));
      this.logger.log(`Entities to be deleted: ${JSON.stringify(entities)}`);

      for (const entity of entities) {
        if (this.deleteKnowledgeQueue) {
          await this.deleteKnowledgeQueue.add(
            'deleteKnowledgeEntity',
            {
              uid: canvas.uid,
              entityId: entity.entityId,
              entityType: entity.entityType,
            },
            {
              jobId: entity.entityId,
              removeOnComplete: true,
              removeOnFail: true,
              attempts: 3,
            },
          );
        }
        // Note: In desktop mode, entity deletion would be handled differently
        // or could be processed synchronously if needed
      }

      // Mark relations as deleted
      await this.prisma.canvasEntityRelation.updateMany({
        where: { canvasId, deletedAt: null },
        data: { deletedAt: new Date() },
      });
    }

    try {
      await Promise.all(cleanups);
      this.logger.log(`Successfully cleaned up canvas ${canvasId}`);
    } catch (error) {
      this.logger.error(`Error cleaning up canvas ${canvasId}: ${error?.message}`);
      throw error; // Re-throw to trigger BullMQ retry
    }
  }

  async syncCanvasEntityRelation(canvasId: string) {
    const canvas = await this.prisma.canvas.findUnique({
      where: { canvasId },
    });
    if (!canvas) {
      throw new CanvasNotFoundError();
    }

    const releaseLock = await this.redis.acquireLock(`canvas-entity-relation-lock:${canvasId}`);
    if (!releaseLock) {
      this.logger.warn(`Failed to acquire lock for canvas ${canvasId}`);
      return;
    }

    try {
      const { nodes } = await this.canvasSyncService.getCanvasData(
        { uid: canvas.uid },
        { canvasId },
        canvas,
      );

      const entities: Entity[] = nodes
        .map((node) => ({
          entityId: node.data?.entityId,
          entityType: node.type as EntityType,
        }))
        .filter((entity) => entity.entityId && entity.entityType);

      const existingRelations = await this.prisma.canvasEntityRelation.findMany({
        select: { entityId: true },
        where: { canvasId, deletedAt: null },
      });

      // Find relations to be removed (soft delete)
      const entityIds = new Set(entities.map((e) => e.entityId));
      const relationsToRemove = existingRelations.filter(
        (relation) => !entityIds.has(relation.entityId),
      );

      // Find new relations to be created
      const existingEntityIds = new Set(existingRelations.map((r) => r.entityId));
      const relationsToCreate = entities.filter(
        (entity) => !existingEntityIds.has(entity.entityId),
      );

      // Perform bulk operations
      await Promise.all([
        // Soft delete removed relations in bulk
        this.prisma.canvasEntityRelation.updateMany({
          where: {
            canvasId,
            entityId: { in: relationsToRemove.map((r) => r.entityId) },
            deletedAt: null,
          },
          data: { deletedAt: new Date() },
        }),
        // Create new relations in bulk
        this.prisma.canvasEntityRelation.createMany({
          data: relationsToCreate.map((entity) => ({
            canvasId,
            entityId: entity.entityId,
            entityType: entity.entityType,
          })),
        }),
      ]);
    } finally {
      await releaseLock();
    }
  }

  /**
   * Delete entity nodes from all related canvases
   * @param entities
   */
  async deleteEntityNodesFromCanvases(entities: Entity[]) {
    this.logger.log(`Deleting entity nodes from canvases: ${JSON.stringify(entities)}`);

    // Find all canvases that have relations with these entities
    const relations = await this.prisma.canvasEntityRelation.findMany({
      where: {
        entityId: { in: entities.map((e) => e.entityId) },
        entityType: { in: entities.map((e) => e.entityType) },
        deletedAt: null,
      },
      distinct: ['canvasId'],
    });

    const canvasIds = relations.map((r) => r.canvasId);
    if (canvasIds.length === 0) {
      this.logger.log(`No related canvases found for entities: ${JSON.stringify(entities)}`);
      return;
    }
    this.logger.log(`Found related canvases: ${JSON.stringify(canvasIds)}`);

    const entityIdsToDelete = new Set(entities.map((e) => e.entityId));

    // Load each canvas and remove the nodes
    const limit = pLimit(3);
    await Promise.all(
      canvasIds.map((canvasId) =>
        limit(async () => {
          const canvas = await this.prisma.canvas.findUnique({
            where: { canvasId },
          });
          if (!canvas) return;

          // Remove nodes matching the entities
          const { nodes } = await this.canvasSyncService.getCanvasData(
            { uid: canvas.uid },
            { canvasId },
            canvas,
          );
          await this.canvasSyncService.syncState(
            { uid: canvas.uid },
            {
              canvasId,
              transactions: [
                {
                  txId: genTransactionId(),
                  createdAt: Date.now(),
                  nodeDiffs: nodes
                    .filter((node) => entityIdsToDelete.has(node.data?.entityId))
                    .map((node) => ({
                      type: 'delete',
                      id: node.id,
                      from: node,
                    })),
                  edgeDiffs: [],
                },
              ],
            },
          );

          // Update relations
          await this.prisma.canvasEntityRelation.updateMany({
            where: {
              canvasId,
              entityId: { in: entities.map((e) => e.entityId) },
              entityType: { in: entities.map((e) => e.entityType) },
              deletedAt: null,
            },
            data: { deletedAt: new Date() },
          });
        }),
      ),
    );
  }

  async getCanvasContentItems(user: User, canvasId: string, needAllNodes = false) {
    const canvas = await this.prisma.canvas.findFirst({
      where: { canvasId, uid: user.uid, deletedAt: null },
    });
    if (!canvas) {
      throw new CanvasNotFoundError();
    }

    const results = await this.prisma.actionResult.findMany({
      select: {
        title: true,
        input: true,
        version: true,
        resultId: true,
        context: true,
        history: true,
      },
      where: { targetId: canvasId, targetType: 'canvas' },
    });

    // Collect content items for title generation
    const contentItems: CanvasContentItem[] = await Promise.all(
      results.map(async (result) => {
        const { resultId, version, title } = result;
        const steps = await this.prisma.actionStep.findMany({
          where: { resultId, version },
        });
        const answer = steps.map((s) => s.content.slice(0, 500)).join('\n');
        let context: SkillContext = { resources: [], documents: [], codeArtifacts: [] };

        try {
          const contextData = result.context;
          if (contextData && typeof contextData === 'string') {
            context = JSON.parse(contextData);
          } else if (typeof contextData === 'object' && contextData !== null) {
            context = contextData;
          }
        } catch (error) {
          this.logger.warn(`Failed to parse context for result ${resultId}:`, error);
          context = { resources: [], documents: [], codeArtifacts: [] };
        }
        let history: ActionResult[] = [];

        try {
          const historyData = result.history;
          if (historyData && typeof historyData === 'string') {
            history = JSON.parse(historyData);
          } else if (Array.isArray(historyData)) {
            history = historyData;
          }
        } catch (error) {
          this.logger.warn(`Failed to parse history for result ${resultId}:`, error);
          history = [];
        }

        return {
          id: resultId,
          title,
          contentPreview: answer,
          content: steps.map((s) => s.content).join('\n\n'),
          type: 'skillResponse',
          inputIds: [
            ...(context.resources ?? []).map((r) => r.resourceId),
            ...(context.documents ?? []).map((d) => d.docId),
            ...(context.codeArtifacts ?? []).map((d) => d.artifactId),
            ...(Array.isArray(history) ? history.map((h) => h.resultId) : []),
          ],
        } as CanvasContentItem;
      }),
    );

    // If no action results, try to get all entities associated with the canvas
    if (contentItems.length === 0 || needAllNodes) {
      const relations = await this.prisma.canvasEntityRelation.findMany({
        where: { canvasId, entityType: { in: ['resource', 'document'] }, deletedAt: null },
      });

      const [documents, resources] = await Promise.all([
        this.prisma.document.findMany({
          select: { docId: true, title: true, contentPreview: true },
          where: {
            docId: {
              in: relations.filter((r) => r.entityType === 'document').map((r) => r.entityId),
            },
          },
        }),
        this.prisma.resource.findMany({
          select: { resourceId: true, title: true, contentPreview: true },
          where: {
            resourceId: {
              in: relations.filter((r) => r.entityType === 'resource').map((r) => r.entityId),
            },
          },
        }),
      ]);

      contentItems.push(
        ...documents.map((d) => ({
          id: d.docId,
          title: d.title,
          contentPreview: d.contentPreview,
          content: d.contentPreview, // TODO: check if we need to get the whole content
          type: 'document' as const,
        })),
        ...resources.map((r) => ({
          id: r.resourceId,
          title: r.title,
          contentPreview: r.contentPreview,
          content: r.contentPreview, // TODO: check if we need to get the whole content
          type: 'resource' as const,
        })),
      );
    }

    return contentItems;
  }

  async autoNameCanvas(user: User, param: AutoNameCanvasRequest) {
    const { canvasId, directUpdate = false } = param;
    const contentItems = await this.getCanvasContentItems(user, canvasId);

    const defaultModel = await this.providerService.findDefaultProviderItem(
      user,
      'titleGeneration',
    );
    const model = await this.providerService.prepareChatModel(user, defaultModel.itemId);
    this.logger.log(`Using default model for auto naming: ${model.name}`);

    // Use the new structured title generation approach
    const newTitle = await generateCanvasTitle(contentItems, model, this.logger);

    if (directUpdate && newTitle) {
      await this.updateCanvas(user, {
        canvasId,
        title: newTitle,
      });
    }

    return { title: newTitle };
  }

  async autoNameCanvasFromQueue(jobData: AutoNameCanvasJobData) {
    const { uid, canvasId } = jobData;
    const user = await this.prisma.user.findFirst({ where: { uid } });
    if (!user) {
      this.logger.warn(`user not found for uid ${uid} when auto naming canvas: ${canvasId}`);
      return;
    }

    const result = await this.autoNameCanvas(user, { canvasId, directUpdate: true });
    this.logger.log(`Auto named canvas ${canvasId} with title: ${result.title}`);
  }

  async importCanvas(user: User, param: { file: Buffer; canvasId?: string }) {
    const { file, canvasId } = param;

    let rawData: RawCanvasData;
    try {
      // Parse the uploaded file as RawCanvasData
      rawData = JSON.parse(file.toString('utf-8'));
    } catch (error) {
      this.logger.warn(`Error importing canvas: ${error?.message}`);
      throw new ParamsError('Failed to parse canvas data');
    }

    // Validate the raw data structure
    if (!Array.isArray(rawData.nodes) || !Array.isArray(rawData.edges)) {
      throw new ParamsError('Invalid canvas data: missing nodes or edges');
    }

    // Extract data from RawCanvasData
    const { nodes, title = 'Imported Canvas', variables } = rawData;

    // Import toolsets and replace them in nodes
    const { replaceToolsetMap } = await this.toolService.importToolsetsFromNodes(user, nodes);
    const newCanvasData = mirrorCanvasData(rawData, { replaceToolsetMap });

    // Create canvas state
    const state: CanvasState = {
      ...initEmptyCanvasState(),
      ...newCanvasData,
    };

    // Generate canvas ID if not provided; avoid collisions for user-provided IDs
    let finalCanvasId = canvasId || genCanvasID();
    if (canvasId) {
      const exists = await this.prisma.canvas.findFirst({
        where: { canvasId, deletedAt: null },
      });
      if (exists) {
        if (exists.uid !== user.uid) {
          throw new ParamsError(`Canvas ID already exists: ${canvasId}`);
        }
        // Avoid collision with an existing canvas owned by the user
        finalCanvasId = genCanvasID();
      }
    }

    // Create the canvas with the imported state
    const canvas = await this.createCanvasWithState(
      user,
      {
        canvasId: finalCanvasId,
        title,
        variables,
      },
      state,
    );

    this.logger.log(`Successfully imported canvas ${finalCanvasId} for user ${user.uid}`);

    return canvas;
  }

  async exportCanvas(user: User, canvasId: string): Promise<string> {
    // Get the canvas raw data
    const canvasData = await this.getCanvasRawData(user, canvasId);

    // Convert to JSON string
    const jsonData = JSON.stringify(canvasData, null, 2);

    // Create a temporary file path for the export
    const timestamp = Date.now();
    const filename = `canvas-${canvasId}-${timestamp}.json`;
    const tempFilePath = `temp/${user.uid}/${filename}`;

    try {
      // Upload the JSON data as a buffer to object storage
      const buffer = Buffer.from(jsonData, 'utf-8');
      const uploadResult = await this.miscService.uploadBuffer(user, {
        fpath: tempFilePath,
        buf: buffer,
      });

      // Generate a presigned URL that expires in 1 hour (3600 seconds)
      const downloadUrl = await this.miscService.generateTempPublicURL(
        uploadResult.storageKey,
        3600,
      );

      this.logger.log(`Successfully exported canvas ${canvasId} for user ${user.uid}`);

      return downloadUrl;
    } catch (error) {
      this.logger.error(`Error exporting canvas ${canvasId}: ${error?.message}`);
      throw new ParamsError('Failed to export canvas data');
    }
  }
}<|MERGE_RESOLUTION|>--- conflicted
+++ resolved
@@ -197,41 +197,6 @@
     // Key is the original entity id, value is the duplicated entity id
     const replaceEntityMap: Record<string, string> = {};
 
-<<<<<<< HEAD
-    // Duplicate resources and documents if needed
-    if (duplicateEntities) {
-      const limit = pLimit(5); // Limit concurrent operations
-
-      await Promise.all(
-        libEntityNodes.map((node) =>
-          limit(async () => {
-            const entityType = node.type;
-            const { entityId } = node.data;
-
-            // Create new entity based on type
-            switch (entityType) {
-              case 'document': {
-                const doc = await this.documentService.duplicateDocument(user, {
-                  docId: entityId,
-                  title: node.data?.title,
-                  canvasId: newCanvasId,
-                });
-                if (doc) {
-                  node.data.entityId = doc.docId;
-                  replaceEntityMap[entityId] = doc.docId;
-                }
-                break;
-              }
-              case 'resource': {
-                const resource = await this.resourceService.duplicateResource(user, {
-                  resourceId: entityId,
-                  title: node.data?.title,
-                  canvasId: newCanvasId,
-                });
-                if (resource) {
-                  node.data.entityId = resource.resourceId;
-                  replaceEntityMap[entityId] = resource.resourceId;
-=======
     try {
       // Duplicate resources and documents if needed
       if (duplicateEntities) {
@@ -246,7 +211,7 @@
               // Create new entity based on type
               switch (entityType) {
                 case 'document': {
-                  const doc = await this.knowledgeService.duplicateDocument(user, {
+                  const doc = await this.documentService.duplicateDocument(user, {
                     docId: entityId,
                     title: node.data?.title,
                     canvasId: newCanvasId,
@@ -258,7 +223,7 @@
                   break;
                 }
                 case 'resource': {
-                  const resource = await this.knowledgeService.duplicateResource(user, {
+                  const resource = await this.resourceService.duplicateResource(user, {
                     resourceId: entityId,
                     title: node.data?.title,
                     canvasId: newCanvasId,
@@ -268,7 +233,6 @@
                     replaceEntityMap[entityId] = resource.resourceId;
                   }
                   break;
->>>>>>> 1611416a
                 }
                 case 'codeArtifact': {
                   const codeArtifact = await this.codeArtifactService.duplicateCodeArtifact(user, {
