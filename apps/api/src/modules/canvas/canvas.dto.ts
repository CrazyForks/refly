--- conflicted
+++ resolved
@@ -8,12 +8,8 @@
 import { pick } from '../../utils';
 import { shareRecordPO2DTO } from '../share/share.dto';
 import { safeParseJSON } from '@refly/utils';
-<<<<<<< HEAD
-import { populateToolsetsWithDefinition } from '../tool/tool.dto';
 import { workflowAppPO2DTO } from '../workflow-app/workflow-app.dto';
-=======
 import { populateToolsets } from '../tool/tool.dto';
->>>>>>> f1abae0f
 
 export interface SyncCanvasEntityJobData {
   canvasId: string;
