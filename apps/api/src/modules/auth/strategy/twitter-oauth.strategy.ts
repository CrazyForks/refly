--- conflicted
+++ resolved
@@ -1,14 +1,9 @@
 import { Injectable } from '@nestjs/common';
 import { ConfigService } from '@nestjs/config';
 import { PassportStrategy } from '@nestjs/passport';
-<<<<<<< HEAD
-import { Profile, Strategy } from '@superfaceai/passport-twitter-oauth2';
-=======
 import { Profile, Strategy } from 'passport-twitter';
 import { Request } from 'express';
->>>>>>> f28479d5
 import { AuthService } from '../auth.service';
-import { Request } from 'express';
 
 // Extend session type to include uid
 declare module 'express-session' {
@@ -27,11 +22,7 @@
       clientID: configService.get('auth.twitter.clientId'),
       clientSecret: configService.get('auth.twitter.clientSecret'),
       callbackURL: configService.get('auth.twitter.callbackUrl'),
-<<<<<<< HEAD
-      scope: ['tweet.read', 'tweet.write', 'users.read'],
-=======
       passReqToCallback: true,
->>>>>>> f28479d5
     });
   }
 
@@ -41,25 +32,12 @@
     const scope = req?.query?.scope as string;
     const scopes = scope ? scope.split(' ') : [];
 
-<<<<<<< HEAD
-    // Extract uid from state
-    let uid: string | undefined;
-    const state = req?.query?.state as string;
-    if (state) {
-      try {
-        const stateObj = JSON.parse(state);
-        uid = stateObj.uid;
-      } catch {
-        // Ignore parsing errors
-      }
-=======
     // Extract uid from session (stored during initial OAuth request)
     let uid: string | undefined;
     if (req.session?.uid) {
       uid = req.session.uid;
       // Clean up session after use
       req.session.uid = undefined;
->>>>>>> f28479d5
     }
 
     return this.authService.oauthValidate(accessToken, refreshToken, profile, scopes, uid);
