--- conflicted
+++ resolved
@@ -131,7 +131,6 @@
   border-radius: 16px;
 }
 
-<<<<<<< HEAD
 /* Input.OTP component styling */
 .ant-otp {
   width: 100% !important;
@@ -176,8 +175,6 @@
 
 .ant-otp .ant-otp-input.ant-input-status-error {
   border-color: var(--refly-error) !important;
-=======
 .ant-image-preview-operations {
   background-color: var(--refly-bg-content-z2) !important;
->>>>>>> 6ff6b87c
 }