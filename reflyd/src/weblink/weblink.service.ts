import { Injectable, Logger } from '@nestjs/common';
import { Prisma, Weblink } from '@prisma/client';
import { Queue } from 'bull';
import { createHash } from 'crypto';
import { LRUCache } from 'lru-cache';
import { InjectQueue } from '@nestjs/bull';
import * as cheerio from 'cheerio';
import { Document } from '@langchain/core/documents';
import { CheerioWebBaseLoader } from 'langchain/document_loaders/web/cheerio';
import { parse } from 'node-html-parser';

import { LoggerService } from '../common/logger.service';
import { PrismaService } from '../common/prisma.service';
import { MinioService } from '../common/minio.service';
import { AigcService } from '../aigc/aigc.service';
import { WebLinkDTO } from './dto';
import { getExpectedTokenLenContent } from '../utils/token';
import { PageMeta, Source } from '../types/weblink';
import { QUEUE_STORE_LINK } from '../utils/const';
import { ConfigService } from '@nestjs/config';
import { streamToString } from '../utils/stream';

@Injectable()
export class WeblinkService {
<<<<<<< HEAD
=======
  private readonly logger = new Logger(WeblinkService.name);
  private cache: LRUCache<string, string>; // url -> document
  private bucketName: string;

>>>>>>> 331f16fb
  constructor(
    private logger: LoggerService,
    private prisma: PrismaService,
    private minio: MinioService,
    private configService: ConfigService,
    private aigcService: AigcService,
    @InjectQueue(QUEUE_STORE_LINK) private indexQueue: Queue<WebLinkDTO>,
  ) {
<<<<<<< HEAD
    this.logger.setContext(WeblinkService.name);
=======
    this.cache = new LRUCache({
      max: 1000,
    });
    this.bucketName = this.configService.getOrThrow('minio.weblinkBucket');
  }

  async checkWeblinkExists(url: string) {
    return this.prisma.weblink.findUnique({
      select: { id: true },
      where: { url },
    });
>>>>>>> 331f16fb
  }

  /**
   * Preprocess and filter links, then send to processing queue
   * @param userId user id
   * @param links link history data
   */
  async storeLinks(userId: number, links: WebLinkDTO[]) {
    if (!links) return;

    // Aggregate links (pick the last visit one)
    const linkMap = new Map<string, WebLinkDTO>();
    links.forEach((link) => {
      // TODO: pre filtering (with bloom filter, etc.)
      const url = stripURL(link.url);
      if (!linkMap.has(url)) {
        link.userId = userId;
        return linkMap.set(url, link);
      }
      if (link.lastVisitTime > linkMap.get(link.url).lastVisitTime) {
        linkMap.get(url).lastVisitTime = link.lastVisitTime;
      }
      linkMap.get(url).visitCount += link.visitCount;
      linkMap.get(url).readTime += link.readTime;
    });

    // Send to queue in a non-block style
    // linkMap.forEach((link) => this.indexQueue.add('indexWebLink', link));
    try {
      linkMap.forEach((link) => this.processLinkFromStoreQueue(link));
    } catch (err) {
      this.logger.error(`process weblink err: ${err}`);
    }
  }

  async createNewLink(link: WebLinkDTO, pageMeta: PageMeta) {
    return this.prisma.weblink.create({
      data: {
        url: link.url,
        indexStatus: 'processing',
        pageContent: '', // deprecated, always empty
        storageKey: link.storageKey,
        pageMeta: JSON.stringify(pageMeta),
        contentMeta: '',
      },
    });
  }

  async getUserHistory(params: {
    skip?: number;
    take?: number;
    cursor?: Prisma.UserWeblinkWhereUniqueInput;
    where?: Prisma.UserWeblinkWhereInput;
    orderBy?: Prisma.WeblinkOrderByWithRelationInput;
  }) {
    return this.prisma.userWeblink.findMany(params);
  }

  /**
   * Parse the content of a webpage link using cheerio.
   *
   * @param {string} url - The URL of the webpage to parse
   * @return {Promise<Document>} A Promise that resolves to the parsed document
   */
  async parseWebLinkContent(url: string): Promise<Document> {
    // Check if the document is in the cache
    if (this.cache.has(url)) {
      this.logger.log(`in-mem cache hit: ${url}`);
      return JSON.parse(this.cache.get(url));
    }

    // Check if the document is in the database
    const weblink = await this.prisma.weblink.findUnique({
      select: { storageKey: true, pageMeta: true },
      where: { url },
    });
    if (weblink) {
      this.logger.log(`found weblink in db: ${url}`);
      const content = await this.minio.getObject(
        this.bucketName,
        weblink.storageKey,
      );

      const doc = new Document({
        pageContent: await streamToString(content),
        metadata: JSON.parse(weblink.pageMeta),
      });
      this.cache.set(url, JSON.stringify(doc));
      return doc;
    }

    // Finally tries to fetch the content from the web
    try {
      const loader = new CheerioWebBaseLoader(url, {
        maxRetries: 3,
        timeout: 5000,
      });

      // customized webpage loading
      // TODO: remove this in the future
      const $ = await loader.scrape();
      // remove all styles and scripts tag
      $('script, style, plasmo-csui, img, svg, meta, link').remove();
      // remove comments blocks
      $('body')
        .contents()
        .each((i, node) => {
          if (node.type === 'comment') {
            $(node).remove();
          }
        });

      // only get meaning content
      const pageContent = $.html();
      const title = $('title').text();
      const source = loader.webPath;
      const doc = { pageContent, metadata: { title, source } };
      this.cache.set(url, JSON.stringify(doc));
      return doc;
    } catch (err) {
      this.logger.error(`process url ${url} failed: ${err}`);
      return null;
    }
  }

  /**
   * Directly parse html content.
   * @param pageContent raw html page content
   * @returns nothing
   */
  async downloadWebLinkContent(
    url: string,
    storageKey: string,
  ): Promise<Document> {
    try {
      const stream = await this.minio.getObject(this.bucketName, storageKey);
      const content = await streamToString(stream);
      const $ = cheerio.load(content);

      // only get meaning content
      const title = $('title').text();
      const source = url;

      return { pageContent: content, metadata: { title, source } };
    } catch (err) {
      this.logger.error(`process url ${url} failed: ${err}`);
      return null;
    }
  }

  /**
   * Parse multiple weblinks concurrently.
   * @param weblinkList input weblinks
   * @returns langchain documents
   */
  async parseMultiWeblinks(weblinkList: Source[]): Promise<Document[]> {
    // 处理 token 窗口，一共给 6K 窗口用于问答，平均分到每个网页，保障可用性
    const avgTokenLen = 6000 / weblinkList?.length;

    const results = await Promise.all<Document[]>(
      weblinkList.map(async (item) => {
        // If selections are provided, use the selected content
        if (item.selections?.length > 0) {
          return item.selections.map(({ content }) => ({
            pageContent: content,
            metadata: item.metadata,
          }));
        }

        const { pageContent, metadata } = await this.parseWebLinkContent(
          item.metadata?.source,
        );
        return [
          {
            pageContent:
              getExpectedTokenLenContent(pageContent, avgTokenLen) || '',
            metadata,
          },
        ];
      }),
    );

    return results.flat();
  }

  async saveWeblinkUserMarks(param: {
    userId: number;
    weblinkList: Source[];
    extensionVersion?: string;
  }) {
    const { userId, weblinkList, extensionVersion = '' } = param;
    const weblinks = await this.prisma.weblink.findMany({
      select: { id: true, url: true },
      where: {
        url: { in: weblinkList.map((item) => item.metadata.source) },
      },
    });
    const weblinkIdMap = weblinks.reduce((map, item) => {
      map.set(item.url, item.id);
      return map;
    }, new Map<string, number>());
    this.logger.log(`weblinkIdMap: ${JSON.stringify(weblinkIdMap)}`);

    return Promise.all(
      weblinkList.map(async (item) => {
        if (item.selections?.length > 0) {
          const url = item.metadata.source;
          if (!weblinkIdMap.has(url)) return;

          return this.prisma.weblinkUserMark.createMany({
            data: item.selections.map((selector) => ({
              userId,
              weblinkId: weblinkIdMap.get(url),
              linkHost: new URL(url).hostname,
              selector: selector.xPath,
              markType: '',
              extensionVersion,
            })),
          });
        }
      }),
    );
  }

  /**
   * Process weblink for a single user.
   * @param link link data
   * @returns
   */
  async processLinkForUser(link: WebLinkDTO, weblink: Weblink) {
    if (!link.userId) {
      this.logger.log(`drop job due to missing user id: ${link}`);
      return;
    }

    // 更新访问记录
    const uwb = await this.prisma.userWeblink.upsert({
      where: {
        userId_url: {
          userId: link.userId,
          url: link.url,
        },
      },
      create: {
        url: link.url,
        weblinkId: weblink.id,
        origin: link.origin,
        userId: link.userId,
        originPageUrl: link.originPageUrl,
        originPageTitle: link.originPageTitle,
        originPageDescription: link.originPageDescription,
        lastVisitTime: !!link.lastVisitTime
          ? new Date(link.lastVisitTime)
          : new Date(),
        visitTimes: link.visitCount || 1,
        totalReadTime: link.readTime || 0,
      },
      update: {
        lastVisitTime: !!link.lastVisitTime
          ? new Date(link.lastVisitTime)
          : new Date(),
        visitTimes: { increment: link.visitCount || 1 },
        totalReadTime: { increment: link.readTime || 0 },
      },
    });
    this.logger.log(`process link for user finish`);

    return uwb;
  }

  async processLinkFromStoreQueue(link: WebLinkDTO) {
    this.logger.log(`process link from queue: ${JSON.stringify(link)}`);

    // TODO: 并发控制，妥善处理多个并发请求处理同一个 url 的情况

    // TODO: 处理 link 内容过时
    let weblink = await this.prisma.weblink.findUnique({
      where: { url: link.url },
    });

    // Link not found
    if (!weblink) {
      if (!link.storageKey) {
        return this.logger.warn(
          `storageKey not provided for ${link.url}, skip`,
        );
      }

      weblink = await this.createNewLink(link, {
        title: link.title,
        source: link.url,
      });
    }

    // Fetch doc and store in cache for later use
    const doc = link.storageKey
      ? await this.downloadWebLinkContent(link.url, link.storageKey)
      : await this.parseWebLinkContent(link.url);

    this.cache.set(link.url, JSON.stringify(doc));

    // TODO: 优化 page content 的清洗逻辑
    const $ = cheerio.load(doc.pageContent);
    doc.pageContent = $.text();

    // 处理单个用户的访问记录
    const uwb = await this.processLinkForUser(link, weblink);

    await this.aigcService.runContentFlow({ doc, link, uwb, weblink });
  }
}

function stripURL(url: string) {
  const urlObj = new URL(url);
  urlObj.hash = '';
  return urlObj.toString();
}<|MERGE_RESOLUTION|>--- conflicted
+++ resolved
@@ -1,13 +1,11 @@
-import { Injectable, Logger } from '@nestjs/common';
+import { Injectable } from '@nestjs/common';
 import { Prisma, Weblink } from '@prisma/client';
 import { Queue } from 'bull';
-import { createHash } from 'crypto';
 import { LRUCache } from 'lru-cache';
 import { InjectQueue } from '@nestjs/bull';
 import * as cheerio from 'cheerio';
 import { Document } from '@langchain/core/documents';
 import { CheerioWebBaseLoader } from 'langchain/document_loaders/web/cheerio';
-import { parse } from 'node-html-parser';
 
 import { LoggerService } from '../common/logger.service';
 import { PrismaService } from '../common/prisma.service';
@@ -22,13 +20,9 @@
 
 @Injectable()
 export class WeblinkService {
-<<<<<<< HEAD
-=======
-  private readonly logger = new Logger(WeblinkService.name);
   private cache: LRUCache<string, string>; // url -> document
   private bucketName: string;
 
->>>>>>> 331f16fb
   constructor(
     private logger: LoggerService,
     private prisma: PrismaService,
@@ -37,9 +31,7 @@
     private aigcService: AigcService,
     @InjectQueue(QUEUE_STORE_LINK) private indexQueue: Queue<WebLinkDTO>,
   ) {
-<<<<<<< HEAD
     this.logger.setContext(WeblinkService.name);
-=======
     this.cache = new LRUCache({
       max: 1000,
     });
@@ -51,7 +43,6 @@
       select: { id: true },
       where: { url },
     });
->>>>>>> 331f16fb
   }
 
   /**
