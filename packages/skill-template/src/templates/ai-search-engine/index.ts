import { ToolNode } from '@langchain/langgraph/prebuilt';
import { ChatPromptTemplate, MessagesPlaceholder } from '@langchain/core/prompts';
import { StringOutputParser } from '@langchain/core/output_parsers';
import { Document } from '@langchain/core/documents';
import { Tool } from '@langchain/core/tools';
import { ChatOpenAI, OpenAI } from '@langchain/openai';

import { AIMessage, BaseMessage } from '@langchain/core/messages';
import { START, END, StateGraphArgs, StateGraph } from '@langchain/langgraph';

// tools
import { SerperSearch } from '../../tools/serper-online-search';
// types
import { SystemMessage } from '@langchain/core/messages';
import { HumanMessage } from '@langchain/core/messages';
<<<<<<< HEAD
import { RunnableConfig } from '@langchain/core/runnables';
import { ToolMessage } from '@langchain/core/messages';
=======
import { Runnable, RunnableConfig } from '@langchain/core/runnables';
import { BaseSkill } from 'src/base';
import SkillEngine from 'src/engine';
>>>>>>> 93a874c0

export enum LOCALE {
  ZH_CN = 'zh-CN',
  EN = 'en',
}

interface GraphState {
  // 初始上下文
  userQuery: string;
  documents: Document[];
  locale: LOCALE;
  messages: BaseMessage[];

  // 运行动态添加的上下文
  contextualUserQuery: string; // 基于上下文改写 userQuery
  sources: Source[]; // 搜索互联网得到的在线结果
}

const graphState: StateGraphArgs<GraphState>['channels'] = {
  userQuery: {
    reducer: (left?: string, right?: string) => (right ? right : left || ''),
    default: () => '',
  },
  documents: {
    reducer: (left?: Document[], right?: Document[]) => (right ? right : left || []),
    default: () => [],
  },
  locale: {
    reducer: (left?: string, right?: string) => (right ? right : left || '') as LOCALE,
    default: () => 'en' as LOCALE,
  },
  messages: {
    reducer: (x: BaseMessage[], y: BaseMessage[]) => x.concat(y),
    default: () => [],
  },
  contextualUserQuery: {
    reducer: (left?: string, right?: string) => (right ? right : left || ''),
    default: () => '',
  },
  sources: {
    reducer: (left?: Source[], right?: Source[]) => (right ? right : left || []) as Source[],
    default: () => [],
  },
};

class OnlineSearchSkill extends BaseSkill {
  private tools: Tool[];

  constructor(protected engine: SkillEngine) {
    super(engine);

    this.tools = [
      new SerperSearch({
        searchOptions: {
          maxResults: 8,
          locale: 'en' as LOCALE,
        },
        engine: this.engine,
      }),
    ];
  }

  async callModel(state: GraphState, config?: RunnableConfig) {
    const boundModel = new ChatOpenAI({ model: 'gpt-3.5-turbo', openAIApiKey: process.env.OPENAI_API_KEY }).bindTools(
      this.tools,
    );

    // For versions of @langchain/core < 0.2.3, you must call `.stream()`
    // and aggregate the message from chunks instead of calling `.invoke()`.

    const { userQuery, contextualUserQuery, locale, messages } = state;
    const lastMessage = messages[messages.length - 1];
    const function_call = lastMessage.additional_kwargs.function_call;
    const onlineReleventDocs = JSON.parse(function_call.arguments);

    const contextToCitationText = onlineReleventDocs
      .map((item, index) => `[[citation:${index + 1}]] ${item?.pageContent}`)
      .join('\n\n');

    const getSystemPrompt = (
      context: string,
    ) => `You are a large language AI assistant built by Refly AI. You are given a user question, and please write **detail** and accurate answer to the question. You will be given a set of related contexts to the question, each starting with a reference number like [[citation:x]], where x is a number. Please use the context and cite the context at the end of each sentence if applicable.
    
    Your answer must be correct, accurate and written by an expert using an unbiased and professional tone. Please limit to 1024 tokens. Do not give any information that is not related to the question, and do not repeat. Say "information is missing on" followed by the related topic, if the given context do not provide sufficient information.
    
    Please cite the contexts with the reference numbers, in the format [citation:x]. If a sentence comes from multiple contexts, please list all applicable citations, like [citation:3][citation:5]. Other than code and specific names and citations, your answer must be written in the same language as the question.
    
    Here are the set of contexts:
    
    ===
    ${context}
    ===
    
    Remember, don't blindly repeat the contexts verbatim. And here is the user question:`;

    const responseMessage = await boundModel.invoke([
      new SystemMessage(getSystemPrompt(contextToCitationText)),
      new HumanMessage(`The user's query is ${userQuery}, please output answer in locale's ${locale} language:`),
    ]);

    return { messages: [responseMessage] };
  }

  async getContextualQuestion(state: GraphState) {
    const { locale, userQuery, messages } = state;

    const getSystemPrompt = (locale: LOCALE) => `
## Target
Given a chat history and the latest user question
which might reference context in the chat history, formulate a standalone question
which can be understood without the chat history. Do NOT answer the question,
just reformulate it if needed and otherwise return it as is.

## Constraints
**Please output answer in ${locale} language.**
`;

    // 构建总结的 Prompt，将 question + chatHistory 总结成
    const contextualizeQPrompt = ChatPromptTemplate.fromMessages([
      ['system', getSystemPrompt(locale)],
      new MessagesPlaceholder('chatHistory'),
      ['human', `The user's question is {question}, please output answer in ${locale} language:`],
    ]);
    const llm = new OpenAI({ modelName: 'gpt-3.5-turbo', temperature: 0, openAIApiKey: process.env.OPENAI_API_KEY });
    const contextualizeQChain = contextualizeQPrompt.pipe(llm).pipe(new StringOutputParser());

    const contextualUserQuery = await contextualizeQChain.invoke({
      question: userQuery,
      chatHistory: messages,
    });

    return { contextualUserQuery };
  }

  toRunnable(): Runnable<any, any, RunnableConfig> {
    const toolNode = new ToolNode<GraphState>(this.tools);

    const workflow = new StateGraph<GraphState>({
      channels: graphState,
    })
      .addNode('agent', this.callModel)
      .addNode('action', toolNode)
      .addNode('contextualUserQuery', this.getContextualQuestion);

    workflow.addConditionalEdges(START, shouldMakeContextualUserQuery);
    workflow.addEdge('contextualUserQuery', 'agent');
    // Conditional agent -> action OR agent -> END
    workflow.addConditionalEdges('agent', shouldContinue);
    // Always transition `action` -> `agent`
    workflow.addEdge('action', 'agent');

    return workflow.compile();
  }
}

function shouldMakeContextualUserQuery(state: GraphState): 'contextualUserQuery' | 'agent' {
  const { messages } = state;

  if (messages?.length === 0 || messages?.length === 1) {
    return 'agent';
  } else {
    return 'contextualUserQuery';
  }
}

// Define the function that determines whether to continue or not
function shouldContinue(state: GraphState): 'action' | 'generate' | typeof END {
  const { messages = [], sources = [] } = state;
  const lastMessage = messages[messages.length - 1];

  // 之前有 AI Messages，也有函数调用，那么就进入 generate
  const hasFunctionCall = messages
    ?.slice(0, messages?.length - 1)
    .some((message) => (message as AIMessage)?.tool_calls && (message as AIMessage)?.tool_calls?.length > 0);
  const lastMessageNoFunctionCall =
    !(lastMessage as AIMessage)?.tool_calls || (lastMessage as AIMessage)?.tool_calls?.length === 0;

  // If there is no function call, then we finish
  if (sources?.length > 0) {
    return 'generate';
  } else if (!hasFunctionCall && !lastMessageNoFunctionCall) {
    return 'action';
  } else {
    return END;
  }
}

<<<<<<< HEAD
// Define a new graph

const tools = [
  new SerperSearch({
    searchOptions: {
      maxResults: 8,
      locale: 'en' as LOCALE,
    },
  }),
];
const boundModel = new ChatOpenAI({ model: 'gpt-3.5-turbo', openAIApiKey: process.env.OPENAI_API_KEY }).bindTools(
  tools,
);

const callAgentModel = async (state: GraphState, config?: RunnableConfig): Promise<Partial<GraphState>> => {
  // For versions of @langchain/core < 0.2.3, you must call `.stream()`
  // and aggregate the message from chunks instead of calling `.invoke()`.

  const { userQuery, contextualUserQuery, locale, messages = [] } = state;
  const lastMessage = messages[messages.length - 1];
  const isToolMessage = (lastMessage as ToolMessage)?._getType() === 'tool';

  if (isToolMessage) {
    const releventDocs = JSON.parse((lastMessage as ToolMessage)?.content as string) || [];
    const sources: Source[] = releventDocs.map((item) => ({
      pageContent: item.snippet,
      score: -1,
      metadata: {
        source: item.url,
        title: item.name,
      },
    }));

    return { sources };
  }

  const getSystemPrompt = () => `# Role

You are an exceptional Search Engineer, capable of accurately discerning user needs and leveraging the SerperSearch tool for web content searches. In addition, you have the ability to answer user queries using general knowledge.

## Skills

### Skill 1: Needs Analysis
- Assess and determine the true needs behind user inquiries.
- Utilize the SerperSearch tool when users request web content search.

### Skill 2: Utilizing SerperSearch
- Perform web content searches using the SerperSearch tool.
- Return content that best matches user needs based on search results.

### Skill 3: Knowledge-Based Answers
- Address user queries using general knowledge when web searches are not required. 

## Constraints
- Handle only user requests related to searches or general knowledge queries.
- Must use the SerperSearch tool when the user’s inquiry requires a web search.
- Ensure accuracy and reliability when providing answers to general knowledge questions.`;

  const responseMessage = await boundModel.invoke([
    new SystemMessage(getSystemPrompt()),
    new HumanMessage(
      `The user's query is ${contextualUserQuery || userQuery}, please output answer in locale's ${locale} language:`,
    ),
  ]);

  return { messages: [responseMessage] };
};

const generateAnswer = async (state: GraphState, config?: RunnableConfig) => {
  // For versions of @langchain/core < 0.2.3, you must call `.stream()`
  // and aggregate the message from chunks instead of calling `.invoke()`.

  const { userQuery, contextualUserQuery, locale, sources = [] } = state;

  const contextToCitationText = sources
    .map((item, index) => `[[citation:${index + 1}]] ${item?.pageContent}`)
    .join('\n\n');

  const getSystemPrompt = (
    context: string,
  ) => `You are a large language AI assistant built by Refly AI. You are given a user question, and please write **detail** and accurate answer to the question. You will be given a set of related contexts to the question, each starting with a reference number like [[citation:x]], where x is a number. Please use the context and cite the context at the end of each sentence if applicable.

Your answer must be correct, accurate and written by an expert using an unbiased and professional tone. Please limit to 1024 tokens. Do not give any information that is not related to the question, and do not repeat. Say "information is missing on" followed by the related topic, if the given context do not provide sufficient information.

Please cite the contexts with the reference numbers, in the format [citation:x]. If a sentence comes from multiple contexts, please list all applicable citations, like [citation:3][citation:5]. Other than code and specific names and citations, your answer must be written in the same language as the question.

Here are the set of contexts:

===
${context}
===

Remember, don't blindly repeat the contexts verbatim. And here is the user question:`;

  const responseMessage = await boundModel.invoke([
    new SystemMessage(getSystemPrompt(contextToCitationText)),
    new HumanMessage(
      `The user's query is ${contextualUserQuery || userQuery}, please output answer in locale's ${locale} language:`,
    ),
  ]);

  return { messages: [responseMessage] };
};

const toolNode = new ToolNode<GraphState>(tools);

const workflow = new StateGraph<GraphState>({
  channels: graphState,
})
  .addNode('agent', callAgentModel)
  .addNode('action', toolNode)
  .addNode('generate', generateAnswer)
  .addNode('getContextualUserQuery', getContextualQuestion);

workflow.addConditionalEdges(START, shouldMakeContextualUserQuery);
workflow.addEdge('getContextualUserQuery', 'agent');
// Conditional agent -> action OR agent -> END
workflow.addConditionalEdges('agent', shouldContinue);
// Always transition `action` -> `agent`
workflow.addEdge('action', 'agent');
workflow.addEdge('generate', END);

// const memory = SqliteSaver.fromConnString(':memory:'); // Here we only save in-memory

// Setting the interrupt means that any time an action is called, the machine will stop
// export const SearchAndAddResource = workflow.compile({ checkpointer: memory, interruptBefore: ['action'] });
export const SearchAndAddResource = workflow.compile();
=======
export default OnlineSearchSkill;
>>>>>>> 93a874c0
<|MERGE_RESOLUTION|>--- conflicted
+++ resolved
@@ -13,14 +13,11 @@
 // types
 import { SystemMessage } from '@langchain/core/messages';
 import { HumanMessage } from '@langchain/core/messages';
-<<<<<<< HEAD
-import { RunnableConfig } from '@langchain/core/runnables';
-import { ToolMessage } from '@langchain/core/messages';
-=======
 import { Runnable, RunnableConfig } from '@langchain/core/runnables';
 import { BaseSkill } from 'src/base';
 import SkillEngine from 'src/engine';
->>>>>>> 93a874c0
+import { ToolMessage } from '@langchain/core/messages';
+import { SkillContext, Source } from '@refly/openapi-schema';
 
 export enum LOCALE {
   ZH_CN = 'zh-CN',
@@ -39,86 +36,96 @@
   sources: Source[]; // 搜索互联网得到的在线结果
 }
 
-const graphState: StateGraphArgs<GraphState>['channels'] = {
-  userQuery: {
-    reducer: (left?: string, right?: string) => (right ? right : left || ''),
-    default: () => '',
-  },
-  documents: {
-    reducer: (left?: Document[], right?: Document[]) => (right ? right : left || []),
-    default: () => [],
-  },
-  locale: {
-    reducer: (left?: string, right?: string) => (right ? right : left || '') as LOCALE,
-    default: () => 'en' as LOCALE,
-  },
-  messages: {
-    reducer: (x: BaseMessage[], y: BaseMessage[]) => x.concat(y),
-    default: () => [],
-  },
-  contextualUserQuery: {
-    reducer: (left?: string, right?: string) => (right ? right : left || ''),
-    default: () => '',
-  },
-  sources: {
-    reducer: (left?: Source[], right?: Source[]) => (right ? right : left || []) as Source[],
-    default: () => [],
-  },
-};
-
 class OnlineSearchSkill extends BaseSkill {
-  private tools: Tool[];
-
-  constructor(protected engine: SkillEngine) {
+  private tools: Tool[] = [];
+
+  private graphState: StateGraphArgs<GraphState>['channels'] = {
+    userQuery: {
+      reducer: (left?: string, right?: string) => (right ? right : left || ''),
+      default: () => '',
+    },
+    documents: {
+      reducer: (left?: Document[], right?: Document[]) => (right ? right : left || []),
+      default: () => [],
+    },
+    locale: {
+      reducer: (left?: string, right?: string) => (right ? right : left || '') as LOCALE,
+      default: () => 'en' as LOCALE,
+    },
+    messages: {
+      reducer: (x: BaseMessage[], y: BaseMessage[]) => x.concat(y),
+      default: () => [],
+    },
+    contextualUserQuery: {
+      reducer: (left?: string, right?: string) => (right ? right : left || ''),
+      default: () => '',
+    },
+    sources: {
+      reducer: (left?: Source[], right?: Source[]) => (right ? right : left || []) as Source[],
+      default: () => [],
+    },
+  };
+
+  constructor(protected engine: SkillEngine, protected context: SkillContext) {
     super(engine);
-
-    this.tools = [
-      new SerperSearch({
-        searchOptions: {
-          maxResults: 8,
-          locale: 'en' as LOCALE,
-        },
-        engine: this.engine,
-      }),
-    ];
-  }
-
-  async callModel(state: GraphState, config?: RunnableConfig) {
+  }
+
+  async callAgentModel(state: GraphState, config?: RunnableConfig): Promise<Partial<GraphState>> {
+    const { userQuery, contextualUserQuery, locale, messages = [] } = state;
+    const lastMessage = messages[messages.length - 1];
+    const isToolMessage = (lastMessage as ToolMessage)?._getType() === 'tool';
+
+    if (this.tools?.length === 0) {
+      this.tools = [new SerperSearch({ searchOptions: { maxResults: 8, locale }, engine: this.engine })];
+    }
+
+    // For versions of @langchain/core < 0.2.3, you must call `.stream()`
+    // and aggregate the message from chunks instead of calling `.invoke()`.
     const boundModel = new ChatOpenAI({ model: 'gpt-3.5-turbo', openAIApiKey: process.env.OPENAI_API_KEY }).bindTools(
       this.tools,
     );
 
-    // For versions of @langchain/core < 0.2.3, you must call `.stream()`
-    // and aggregate the message from chunks instead of calling `.invoke()`.
-
-    const { userQuery, contextualUserQuery, locale, messages } = state;
-    const lastMessage = messages[messages.length - 1];
-    const function_call = lastMessage.additional_kwargs.function_call;
-    const onlineReleventDocs = JSON.parse(function_call.arguments);
-
-    const contextToCitationText = onlineReleventDocs
-      .map((item, index) => `[[citation:${index + 1}]] ${item?.pageContent}`)
-      .join('\n\n');
-
-    const getSystemPrompt = (
-      context: string,
-    ) => `You are a large language AI assistant built by Refly AI. You are given a user question, and please write **detail** and accurate answer to the question. You will be given a set of related contexts to the question, each starting with a reference number like [[citation:x]], where x is a number. Please use the context and cite the context at the end of each sentence if applicable.
-    
-    Your answer must be correct, accurate and written by an expert using an unbiased and professional tone. Please limit to 1024 tokens. Do not give any information that is not related to the question, and do not repeat. Say "information is missing on" followed by the related topic, if the given context do not provide sufficient information.
-    
-    Please cite the contexts with the reference numbers, in the format [citation:x]. If a sentence comes from multiple contexts, please list all applicable citations, like [citation:3][citation:5]. Other than code and specific names and citations, your answer must be written in the same language as the question.
-    
-    Here are the set of contexts:
-    
-    ===
-    ${context}
-    ===
-    
-    Remember, don't blindly repeat the contexts verbatim. And here is the user question:`;
+    if (isToolMessage) {
+      const releventDocs = JSON.parse((lastMessage as ToolMessage)?.content as string) || [];
+      const sources: Source[] = releventDocs.map((item) => ({
+        pageContent: item.snippet,
+        score: -1,
+        metadata: {
+          source: item.url,
+          title: item.name,
+        },
+      }));
+
+      return { sources };
+    }
+
+    const getSystemPrompt = () => `# Role
+  
+  You are an exceptional Search Engineer, capable of accurately discerning user needs and leveraging the SerperSearch tool for web content searches. In addition, you have the ability to answer user queries using general knowledge.
+  
+  ## Skills
+  
+  ### Skill 1: Needs Analysis
+  - Assess and determine the true needs behind user inquiries.
+  - Utilize the SerperSearch tool when users request web content search.
+  
+  ### Skill 2: Utilizing SerperSearch
+  - Perform web content searches using the SerperSearch tool.
+  - Return content that best matches user needs based on search results.
+  
+  ### Skill 3: Knowledge-Based Answers
+  - Address user queries using general knowledge when web searches are not required. 
+  
+  ## Constraints
+  - Handle only user requests related to searches or general knowledge queries.
+  - Must use the SerperSearch tool when the user’s inquiry requires a web search.
+  - Ensure accuracy and reliability when providing answers to general knowledge questions.`;
 
     const responseMessage = await boundModel.invoke([
-      new SystemMessage(getSystemPrompt(contextToCitationText)),
-      new HumanMessage(`The user's query is ${userQuery}, please output answer in locale's ${locale} language:`),
+      new SystemMessage(getSystemPrompt()),
+      new HumanMessage(
+        `The user's query is ${contextualUserQuery || userQuery}, please output answer in locale's ${locale} language:`,
+      ),
     ]);
 
     return { messages: [responseMessage] };
@@ -155,187 +162,123 @@
     return { contextualUserQuery };
   }
 
+  shouldMakeContextualUserQuery(state: GraphState): 'contextualUserQuery' | 'agent' {
+    const { messages } = state;
+
+    if (messages?.length === 0 || messages?.length === 1) {
+      return 'agent';
+    } else {
+      return 'contextualUserQuery';
+    }
+  }
+
+  // Define the function that determines whether to continue or not
+  shouldContinue(state: GraphState): 'action' | 'generate' | typeof END {
+    const { messages = [], sources = [] } = state;
+    const lastMessage = messages[messages.length - 1];
+
+    // 之前有 AI Messages，也有函数调用，那么就进入 generate
+    const hasFunctionCall = messages
+      ?.slice(0, messages?.length - 1)
+      .some((message) => (message as AIMessage)?.tool_calls && (message as AIMessage)?.tool_calls?.length > 0);
+    const lastMessageNoFunctionCall =
+      !(lastMessage as AIMessage)?.tool_calls || (lastMessage as AIMessage)?.tool_calls?.length === 0;
+
+    // If there is no function call, then we finish
+    if (sources?.length > 0) {
+      return 'generate';
+    } else if (!hasFunctionCall && !lastMessageNoFunctionCall) {
+      return 'action';
+    } else {
+      return END;
+    }
+  }
+
+  async generateAnswer(state: GraphState, config?: RunnableConfig) {
+    const llm = new ChatOpenAI({ model: 'gpt-3.5-turbo', openAIApiKey: process.env.OPENAI_API_KEY });
+    // For versions of @langchain/core < 0.2.3, you must call `.stream()`
+    // and aggregate the message from chunks instead of calling `.invoke()`.
+
+    const { userQuery, contextualUserQuery, locale, sources = [] } = state;
+
+    const contextToCitationText = sources
+      .map((item, index) => `[[citation:${index + 1}]] ${item?.pageContent}`)
+      .join('\n\n');
+
+    const getSystemPrompt = (
+      context: string,
+    ) => `You are a large language AI assistant built by Refly AI. You are given a user question, and please write **detail** and accurate answer to the question. You will be given a set of related contexts to the question, each starting with a reference number like [[citation:x]], where x is a number. Please use the context and cite the context at the end of each sentence if applicable.
+  
+  Your answer must be correct, accurate and written by an expert using an unbiased and professional tone. Please limit to 1024 tokens. Do not give any information that is not related to the question, and do not repeat. Say "information is missing on" followed by the related topic, if the given context do not provide sufficient information.
+  
+  Please cite the contexts with the reference numbers, in the format [citation:x]. If a sentence comes from multiple contexts, please list all applicable citations, like [citation:3][citation:5]. Other than code and specific names and citations, your answer must be written in the same language as the question.
+  
+  Here are the set of contexts:
+  
+  ===
+  ${context}
+  ===
+  
+  Remember, don't blindly repeat the contexts verbatim. And here is the user question:`;
+
+    const responseMessage = await llm.invoke([
+      new SystemMessage(getSystemPrompt(contextToCitationText)),
+      new HumanMessage(
+        `The user's query is ${contextualUserQuery || userQuery}, please output answer in locale's ${locale} language:`,
+      ),
+    ]);
+
+    return { messages: [responseMessage] };
+  }
+
+  async callToolNode(state: GraphState, config?: RunnableConfig): Promise<Partial<GraphState>> {
+    const { messages = [] } = state;
+
+    const message = messages[messages.length - 1];
+
+    if (message._getType() !== 'ai') {
+      throw new Error('ToolNode only accepts AIMessages as input.');
+    }
+
+    const outputs = await Promise.all(
+      (message as AIMessage).tool_calls?.map(async (call) => {
+        const tool = this.tools.find((tool) => tool.name === call.name);
+        if (tool === undefined) {
+          throw new Error(`Tool ${call.name} not found.`);
+        }
+        const output = await tool.invoke(call.args, config);
+        return new ToolMessage({
+          name: tool.name,
+          content: typeof output === 'string' ? output : JSON.stringify(output),
+          tool_call_id: call.id!,
+        });
+      }) ?? [],
+    );
+
+    return { messages: outputs };
+  }
+
   toRunnable(): Runnable<any, any, RunnableConfig> {
     const toolNode = new ToolNode<GraphState>(this.tools);
 
     const workflow = new StateGraph<GraphState>({
-      channels: graphState,
+      channels: this.graphState,
     })
-      .addNode('agent', this.callModel)
-      .addNode('action', toolNode)
-      .addNode('contextualUserQuery', this.getContextualQuestion);
-
-    workflow.addConditionalEdges(START, shouldMakeContextualUserQuery);
-    workflow.addEdge('contextualUserQuery', 'agent');
+      .addNode('agent', this.callAgentModel)
+      .addNode('action', this.callToolNode)
+      .addNode('generate', this.generateAnswer)
+      .addNode('getContextualUserQuery', this.getContextualQuestion);
+
+    workflow.addConditionalEdges(START, this.shouldMakeContextualUserQuery);
+    workflow.addEdge('getContextualUserQuery', 'agent');
     // Conditional agent -> action OR agent -> END
-    workflow.addConditionalEdges('agent', shouldContinue);
+    workflow.addConditionalEdges('agent', this.shouldContinue);
     // Always transition `action` -> `agent`
     workflow.addEdge('action', 'agent');
+    workflow.addEdge('generate', END);
 
     return workflow.compile();
   }
 }
 
-function shouldMakeContextualUserQuery(state: GraphState): 'contextualUserQuery' | 'agent' {
-  const { messages } = state;
-
-  if (messages?.length === 0 || messages?.length === 1) {
-    return 'agent';
-  } else {
-    return 'contextualUserQuery';
-  }
-}
-
-// Define the function that determines whether to continue or not
-function shouldContinue(state: GraphState): 'action' | 'generate' | typeof END {
-  const { messages = [], sources = [] } = state;
-  const lastMessage = messages[messages.length - 1];
-
-  // 之前有 AI Messages，也有函数调用，那么就进入 generate
-  const hasFunctionCall = messages
-    ?.slice(0, messages?.length - 1)
-    .some((message) => (message as AIMessage)?.tool_calls && (message as AIMessage)?.tool_calls?.length > 0);
-  const lastMessageNoFunctionCall =
-    !(lastMessage as AIMessage)?.tool_calls || (lastMessage as AIMessage)?.tool_calls?.length === 0;
-
-  // If there is no function call, then we finish
-  if (sources?.length > 0) {
-    return 'generate';
-  } else if (!hasFunctionCall && !lastMessageNoFunctionCall) {
-    return 'action';
-  } else {
-    return END;
-  }
-}
-
-<<<<<<< HEAD
-// Define a new graph
-
-const tools = [
-  new SerperSearch({
-    searchOptions: {
-      maxResults: 8,
-      locale: 'en' as LOCALE,
-    },
-  }),
-];
-const boundModel = new ChatOpenAI({ model: 'gpt-3.5-turbo', openAIApiKey: process.env.OPENAI_API_KEY }).bindTools(
-  tools,
-);
-
-const callAgentModel = async (state: GraphState, config?: RunnableConfig): Promise<Partial<GraphState>> => {
-  // For versions of @langchain/core < 0.2.3, you must call `.stream()`
-  // and aggregate the message from chunks instead of calling `.invoke()`.
-
-  const { userQuery, contextualUserQuery, locale, messages = [] } = state;
-  const lastMessage = messages[messages.length - 1];
-  const isToolMessage = (lastMessage as ToolMessage)?._getType() === 'tool';
-
-  if (isToolMessage) {
-    const releventDocs = JSON.parse((lastMessage as ToolMessage)?.content as string) || [];
-    const sources: Source[] = releventDocs.map((item) => ({
-      pageContent: item.snippet,
-      score: -1,
-      metadata: {
-        source: item.url,
-        title: item.name,
-      },
-    }));
-
-    return { sources };
-  }
-
-  const getSystemPrompt = () => `# Role
-
-You are an exceptional Search Engineer, capable of accurately discerning user needs and leveraging the SerperSearch tool for web content searches. In addition, you have the ability to answer user queries using general knowledge.
-
-## Skills
-
-### Skill 1: Needs Analysis
-- Assess and determine the true needs behind user inquiries.
-- Utilize the SerperSearch tool when users request web content search.
-
-### Skill 2: Utilizing SerperSearch
-- Perform web content searches using the SerperSearch tool.
-- Return content that best matches user needs based on search results.
-
-### Skill 3: Knowledge-Based Answers
-- Address user queries using general knowledge when web searches are not required. 
-
-## Constraints
-- Handle only user requests related to searches or general knowledge queries.
-- Must use the SerperSearch tool when the user’s inquiry requires a web search.
-- Ensure accuracy and reliability when providing answers to general knowledge questions.`;
-
-  const responseMessage = await boundModel.invoke([
-    new SystemMessage(getSystemPrompt()),
-    new HumanMessage(
-      `The user's query is ${contextualUserQuery || userQuery}, please output answer in locale's ${locale} language:`,
-    ),
-  ]);
-
-  return { messages: [responseMessage] };
-};
-
-const generateAnswer = async (state: GraphState, config?: RunnableConfig) => {
-  // For versions of @langchain/core < 0.2.3, you must call `.stream()`
-  // and aggregate the message from chunks instead of calling `.invoke()`.
-
-  const { userQuery, contextualUserQuery, locale, sources = [] } = state;
-
-  const contextToCitationText = sources
-    .map((item, index) => `[[citation:${index + 1}]] ${item?.pageContent}`)
-    .join('\n\n');
-
-  const getSystemPrompt = (
-    context: string,
-  ) => `You are a large language AI assistant built by Refly AI. You are given a user question, and please write **detail** and accurate answer to the question. You will be given a set of related contexts to the question, each starting with a reference number like [[citation:x]], where x is a number. Please use the context and cite the context at the end of each sentence if applicable.
-
-Your answer must be correct, accurate and written by an expert using an unbiased and professional tone. Please limit to 1024 tokens. Do not give any information that is not related to the question, and do not repeat. Say "information is missing on" followed by the related topic, if the given context do not provide sufficient information.
-
-Please cite the contexts with the reference numbers, in the format [citation:x]. If a sentence comes from multiple contexts, please list all applicable citations, like [citation:3][citation:5]. Other than code and specific names and citations, your answer must be written in the same language as the question.
-
-Here are the set of contexts:
-
-===
-${context}
-===
-
-Remember, don't blindly repeat the contexts verbatim. And here is the user question:`;
-
-  const responseMessage = await boundModel.invoke([
-    new SystemMessage(getSystemPrompt(contextToCitationText)),
-    new HumanMessage(
-      `The user's query is ${contextualUserQuery || userQuery}, please output answer in locale's ${locale} language:`,
-    ),
-  ]);
-
-  return { messages: [responseMessage] };
-};
-
-const toolNode = new ToolNode<GraphState>(tools);
-
-const workflow = new StateGraph<GraphState>({
-  channels: graphState,
-})
-  .addNode('agent', callAgentModel)
-  .addNode('action', toolNode)
-  .addNode('generate', generateAnswer)
-  .addNode('getContextualUserQuery', getContextualQuestion);
-
-workflow.addConditionalEdges(START, shouldMakeContextualUserQuery);
-workflow.addEdge('getContextualUserQuery', 'agent');
-// Conditional agent -> action OR agent -> END
-workflow.addConditionalEdges('agent', shouldContinue);
-// Always transition `action` -> `agent`
-workflow.addEdge('action', 'agent');
-workflow.addEdge('generate', END);
-
-// const memory = SqliteSaver.fromConnString(':memory:'); // Here we only save in-memory
-
-// Setting the interrupt means that any time an action is called, the machine will stop
-// export const SearchAndAddResource = workflow.compile({ checkpointer: memory, interruptBefore: ['action'] });
-export const SearchAndAddResource = workflow.compile();
-=======
-export default OnlineSearchSkill;
->>>>>>> 93a874c0
+export default OnlineSearchSkill;