import { IContext, SelectedContentDomain, SkillContextContentItemMetadata } from '../types';
import { Source, ResourceType } from '@refly-packages/openapi-schema';
import { truncateContext, truncateMessages } from './truncator';
import { BaseMessage, HumanMessage } from '@langchain/core/messages';
import { getClientOrigin } from '@refly-packages/utils';
import { MAX_NEED_RECALL_TOKEN } from './constants';

export const concatChatHistoryToStr = (messages: BaseMessage[]) => {
  let chatHistoryStr = '';

  if (messages.length > 0) {
    const concatMessage = (content: string, type: string) => {
      return `<ChatHistoryItem type={${type}}>${content}</ChatHistoryItem>`;
    };

    chatHistoryStr += messages.map((m) => {
      const type = (m as HumanMessage)?.getType?.() as string;
      const content = (m?.content || '') as string;
      return concatMessage(content, type);
    });
  }

  if (chatHistoryStr?.length > 0) {
    chatHistoryStr = `<ChatHistory>${chatHistoryStr}</ChatHistory>`;
  }

  return chatHistoryStr;
};

export const concatMergedContextToStr = (mergedContext: {
  mentionedContext: IContext | null;
  relevantContext: IContext | null;
  webSearchSources: Source[];
  librarySearchSources?: Source[];
}) => {
  const {
    mentionedContext,
    relevantContext,
    webSearchSources,
    librarySearchSources = [],
  } = mergedContext || {};
  let contextStr = '';
  const currentIndex = 1; // Start index

  // Process mentioned context first
  const mentionedContextConcatRes = mentionedContext
    ? concatContextToStr(mentionedContext, currentIndex)
    : { contextStr: '', nextIndex: currentIndex };

<<<<<<< HEAD
  // Then process relevant context
  const relevantContextConcatRes = relevantContext
    ? concatContextToStr(relevantContext, mentionedContextConcatRes.nextIndex)
    : { contextStr: '', nextIndex: mentionedContextConcatRes.nextIndex };

  // Process web search sources
  const webSearchContexConcatRes = concatContextToStr(
    { webSearchSources },
    relevantContextConcatRes.nextIndex,
  );

  // Process library search sources
  const librarySearchContextConcatRes = concatContextToStr(
    { librarySearchSources },
    webSearchContexConcatRes.nextIndex,
=======
  // Then process lower priority context
  const lowerPriorityContextConcatRes = lowerPriorityContext
    ? concatContextToStr(lowerPriorityContext, mentionedContextConcatRes.nextIndex)
    : { contextStr: '', nextIndex: mentionedContextConcatRes.nextIndex };

  // Finally process web search sources
  const webSearchContexConcatRes = concatContextToStr(
    { webSearchSources },
    lowerPriorityContextConcatRes.nextIndex,
>>>>>>> 22259eec
  );

  // Add sections in priority order
  if (mentionedContextConcatRes.contextStr?.length > 0) {
    contextStr += `<MentionedContext>\n${mentionedContextConcatRes.contextStr}\n</MentionedContext>\n\n`;
  }

  if (relevantContextConcatRes.contextStr?.length > 0) {
    contextStr += `<RelevantContext>\n${relevantContextConcatRes.contextStr}\n</RelevantContext>\n\n`;
  }

  if (webSearchContexConcatRes.contextStr?.length > 0) {
    contextStr += `<WebSearchContext>\n${webSearchContexConcatRes.contextStr}\n</WebSearchContext>\n\n`;
  }

  if (librarySearchContextConcatRes.contextStr?.length > 0) {
    contextStr += `<LibrarySearchContext>\n${librarySearchContextConcatRes.contextStr}\n</LibrarySearchContext>\n\n`;
  }

  if (webSearchContexConcatRes.contextStr?.length > 0) {
    contextStr += `<WebSearchContext>\n${webSearchContexConcatRes.contextStr}\n</WebSearchContext>\n\n`;
  }

  return contextStr.trim();
};

export const flattenMergedContextToSources = (mergedContext: {
  mentionedContext: IContext | null;
  relevantContext: IContext | null;
  webSearchSources: Source[];
  librarySearchSources?: Source[];
}) => {
  const {
    mentionedContext,
    relevantContext,
    webSearchSources = [],
    librarySearchSources = [],
  } = mergedContext || {};

  const sources = [
    // Prioritize mentioned context
    ...(mentionedContext ? flattenContextToSources(mentionedContext) : []),
<<<<<<< HEAD
    // Then relevant context
    ...(relevantContext ? flattenContextToSources(relevantContext) : []),
    // Then web search sources
    ...flattenContextToSources({
      webSearchSources,
    }),
    // Finally library search sources
    ...flattenContextToSources({
      librarySearchSources,
    }),
=======
    // Then lower priority context
    ...(lowerPriorityContext ? flattenContextToSources(lowerPriorityContext) : []),
    // Finally web search sources
    ...flattenContextToSources({
      webSearchSources,
    }),
>>>>>>> 22259eec
  ];

  // Remove duplicates while preserving order
  const uniqueSources = sources.filter(
    (source, index, self) =>
      index ===
      self.findIndex(
        (s) =>
          s.url === source.url && s.title === source.title && s.pageContent === source.pageContent,
      ),
  );

  return uniqueSources;
};

// TODO: should replace id with `type-index` for better llm extraction
// citationIndex for each context item is used for LLM to cite the context item in the final answer
export const concatContextToStr = (context: Partial<IContext>, startIndex = 1) => {
  const {
    contentList = [],
    resources = [],
    documents = [],
    webSearchSources = [],
    librarySearchSources = [],
  } = context || {};

  let contextStr = '';
  let index = startIndex; // Use passed in startIndex

  if (contentList.length > 0) {
    // contextStr += 'Following are the user selected content: \n';
    const concatContent = (
      content: string,
      from: SelectedContentDomain,
      title: string,
      id?: string,
      url?: string,
    ) => {
      return `<ContextItem citationIndex='[[citation:${index++}]]' type='selectedContent' from='${from}' ${
        id ? `entityId='${id}'` : ''
      } title='${title}' ${url ? `weblinkUrl='${url}'` : ''}>${content}</ContextItem>`;
    };

    const contentStr = contentList
      .map((c) => {
        const { metadata } = c;
        const { domain, entityId, title, url } = metadata as any as SkillContextContentItemMetadata;
        return concatContent(c?.content, domain as SelectedContentDomain, title, entityId, url);
      })
      .join('\n\n');

    contextStr += `\n\n<UserSelectedContent>\n${contentStr}\n</UserSelectedContent>\n\n`;
  }

  if (documents.length > 0) {
    // contextStr += 'Following are the knowledge base documents: \n';
    const concatDocument = (id: string, title: string, content: string) => {
      return `<ContextItem citationIndex='[[citation:${index++}]]' type='document' entityId='${id}' title='${title}'>${content}</ContextItem>`;
    };

    const documentStr = documents
      .map((n) => concatDocument(n.document?.docId, n.document?.title, n.document?.content))
      .join('\n\n');

    contextStr += `\n\n<KnowledgeBaseDocuments>\n${documentStr}\n</KnowledgeBaseDocuments>\n\n`;
  }

  if (resources.length > 0) {
    // contextStr += 'Following are the knowledge base resources: \n';
    const concatResource = (id: string, _type: ResourceType, title: string, content: string) => {
      return `<ContextItem citationIndex='[[citation:${index++}]]' type='resource' entityId='${id}' title='${title}'>${content}</ContextItem>`;
    };

    const resourceStr = resources
      .map((r) =>
        concatResource(
          r.resource?.resourceId,
          r.resource?.resourceType,
          r.resource?.title,
          r.resource?.content,
        ),
      )
      .join('\n');

    contextStr += `\n\n<KnowledgeBaseResources>\n${resourceStr}\n</KnowledgeBaseResources>\n\n`;
  }

  if (webSearchSources.length > 0) {
    // contextStr += 'Following are the web search results: \n';
    const concatWebSearchSource = (url: string, title: string, content: string) => {
<<<<<<< HEAD
      return `<ContextItem citationIndex='[[citation:${index++}]]' type='webSearchSource' url='${url}' title='${title}'>${content}</ContextItem>`;
=======
      return `<ContextItem citationIndex='[[citation:${index++}]]' type='webSearchSource' url='${url}' title='${title}'>${content}</WebSearchSource>`;
>>>>>>> 22259eec
    };

    contextStr += webSearchSources
      .map((s) => concatWebSearchSource(s.url, s.title, s.pageContent))
      .join('\n');
    contextStr += '\n\n';
  }

<<<<<<< HEAD
  if (librarySearchSources.length > 0) {
    // contextStr += 'Following are the library search results: \n';
    const concatLibrarySearchSource = (source: Source) => {
      const metadata = source.metadata || {};
      const entityId = metadata.entityId;
      const entityType = metadata.entityType;

      return `<ContextItem citationIndex='[[citation:${index++}]]' type='librarySearchSource' url='${source.url || ''}' title='${source.title || ''}' ${entityId ? `entityId='${entityId}'` : ''} ${entityType ? `entityType='${entityType}'` : ''}>${source.pageContent || ''}</ContextItem>`;
    };

    contextStr += librarySearchSources.map((s) => concatLibrarySearchSource(s)).join('\n');
    contextStr += '\n\n';
  }

=======
>>>>>>> 22259eec
  return { contextStr, nextIndex: index };
};

export const summarizeContext = (
  context: IContext,
  maxContextTokens: number,
  maxContentLength: number = MAX_NEED_RECALL_TOKEN,
): string => {
  const { contentList = [], resources = [], documents = [] } = context || {};
  const previewedContext: IContext = {
    resources: resources.map((r) => ({
      ...r,
      content: `${r.resource?.content?.slice(0, maxContentLength)}...`,
    })),
    documents: documents.map((n) => ({
      ...n,
      content: `${n.document?.content?.slice(0, maxContentLength)}...`,
    })),
    contentList: contentList.map((c) => ({
      ...c,
      content: `${c.content?.slice(0, maxContentLength)}...`,
    })),
  };
  const truncatedContext = truncateContext(previewedContext, maxContextTokens);

  const contextConcatRes = concatContextToStr(truncatedContext, 1);

  return contextConcatRes.contextStr || 'no available context';
};

export const summarizeChatHistory = (messages: BaseMessage[]): string => {
  const chatHistoryStr = concatChatHistoryToStr(truncateMessages(messages));
  return chatHistoryStr || 'no available chat history';
};

export function flattenContextToSources(context: Partial<IContext>): Source[] {
  const {
    webSearchSources = [],
    librarySearchSources = [],
    contentList = [],
    resources = [],
    documents = [],
  } = context || {};
  const sources: Source[] = [];

  // Web search sources
  for (const source of webSearchSources) {
    sources.push({
      url: source.url,
      title: source.title,
      pageContent: source.pageContent,
      metadata: {
        ...source.metadata,
        source: source.url,
        title: source.title,
        sourceType: 'webSearch', // Add source type for web search results
      },
    });
  }

  // Library search sources
  for (const source of librarySearchSources) {
    sources.push({
      url: source.url,
      title: source.title,
      pageContent: source.pageContent,
      metadata: {
        ...source.metadata,
        source: source.url,
        title: source.title,
        sourceType: 'library', // Use 'library' as source type for library search results
      },
    });
  }

  const _baseUrl = getClientOrigin();

  // User selected content
  for (const content of contentList) {
    const metadata = content.metadata as unknown as SkillContextContentItemMetadata;
    sources.push({
      url: metadata?.url,
      title: metadata?.title,
      pageContent: content.content,
      metadata: {
        ...metadata,
        source: metadata?.url,
        title: metadata?.title,
        entityId: metadata?.entityId,
        entityType: metadata?.domain,
        sourceType: 'library', // Add source type for knowledge base content
      },
    });
  }

  // Knowledge base documents
  for (const document of documents) {
    sources.push({
      url: '', // TODO: fix this
      title: document.document?.title,
      pageContent: document.document?.content || '',
      metadata: {
        title: document.document?.title,
        entityId: document.document?.docId,
        entityType: 'document',
        source: '', // TODO: fix this
        sourceType: 'library', // Add source type for knowledge base documents
      },
    });
  }

  // Knowledge base resources
  for (const resource of resources) {
    sources.push({
      url: resource?.resource?.data?.url, // TODO: fix this
      title: resource.resource?.title,
      pageContent: resource.resource?.content || '',
      metadata: {
        title: resource.resource?.title,
        entityId: resource.resource?.resourceId,
        entityType: 'resource',
        source: resource?.resource?.data?.url, // TODO: fix this
        sourceType: 'library', // Add source type for knowledge base resources
      },
    });
  }

  return sources;
}<|MERGE_RESOLUTION|>--- conflicted
+++ resolved
@@ -47,7 +47,6 @@
     ? concatContextToStr(mentionedContext, currentIndex)
     : { contextStr: '', nextIndex: currentIndex };
 
-<<<<<<< HEAD
   // Then process relevant context
   const relevantContextConcatRes = relevantContext
     ? concatContextToStr(relevantContext, mentionedContextConcatRes.nextIndex)
@@ -63,17 +62,6 @@
   const librarySearchContextConcatRes = concatContextToStr(
     { librarySearchSources },
     webSearchContexConcatRes.nextIndex,
-=======
-  // Then process lower priority context
-  const lowerPriorityContextConcatRes = lowerPriorityContext
-    ? concatContextToStr(lowerPriorityContext, mentionedContextConcatRes.nextIndex)
-    : { contextStr: '', nextIndex: mentionedContextConcatRes.nextIndex };
-
-  // Finally process web search sources
-  const webSearchContexConcatRes = concatContextToStr(
-    { webSearchSources },
-    lowerPriorityContextConcatRes.nextIndex,
->>>>>>> 22259eec
   );
 
   // Add sections in priority order
@@ -116,7 +104,6 @@
   const sources = [
     // Prioritize mentioned context
     ...(mentionedContext ? flattenContextToSources(mentionedContext) : []),
-<<<<<<< HEAD
     // Then relevant context
     ...(relevantContext ? flattenContextToSources(relevantContext) : []),
     // Then web search sources
@@ -127,14 +114,6 @@
     ...flattenContextToSources({
       librarySearchSources,
     }),
-=======
-    // Then lower priority context
-    ...(lowerPriorityContext ? flattenContextToSources(lowerPriorityContext) : []),
-    // Finally web search sources
-    ...flattenContextToSources({
-      webSearchSources,
-    }),
->>>>>>> 22259eec
   ];
 
   // Remove duplicates while preserving order
@@ -225,11 +204,7 @@
   if (webSearchSources.length > 0) {
     // contextStr += 'Following are the web search results: \n';
     const concatWebSearchSource = (url: string, title: string, content: string) => {
-<<<<<<< HEAD
       return `<ContextItem citationIndex='[[citation:${index++}]]' type='webSearchSource' url='${url}' title='${title}'>${content}</ContextItem>`;
-=======
-      return `<ContextItem citationIndex='[[citation:${index++}]]' type='webSearchSource' url='${url}' title='${title}'>${content}</WebSearchSource>`;
->>>>>>> 22259eec
     };
 
     contextStr += webSearchSources
@@ -238,7 +213,6 @@
     contextStr += '\n\n';
   }
 
-<<<<<<< HEAD
   if (librarySearchSources.length > 0) {
     // contextStr += 'Following are the library search results: \n';
     const concatLibrarySearchSource = (source: Source) => {
@@ -253,8 +227,6 @@
     contextStr += '\n\n';
   }
 
-=======
->>>>>>> 22259eec
   return { contextStr, nextIndex: index };
 };
 
