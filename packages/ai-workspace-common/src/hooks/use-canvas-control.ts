import { useCallback } from 'react';
import { useParams } from 'react-router-dom';
import { Connection, useReactFlow, XYPosition } from '@xyflow/react';
import Dagre from '@dagrejs/dagre';
import { CanvasNodeType } from '@refly/openapi-schema';
import { applyEdgeChanges, applyNodeChanges, Edge, EdgeChange, NodeChange } from '@xyflow/react';
import { CanvasNode, prepareNodeData } from '@refly-packages/ai-workspace-common/components/canvas/nodes';
import { useCanvasStore, useCanvasStoreShallow } from '@refly-packages/ai-workspace-common/stores/canvas';
import { CanvasNodeData, getNodeDefaultMetadata } from '@refly-packages/ai-workspace-common/components/canvas/nodes';
import { useCanvasContext } from '@refly-packages/ai-workspace-common/context/canvas';
import { EDGE_STYLES } from '../components/canvas/constants';
import { message } from 'antd';
import { useTranslation } from 'react-i18next';
import { genUniqueId } from '@refly-packages/utils/id';
import { useThrottledCallback } from 'use-debounce';

const getLayoutedElements = (nodes: CanvasNode<any>[], edges: Edge[], options: { direction: 'TB' | 'LR' }) => {
  const g = new Dagre.graphlib.Graph().setDefaultEdgeLabel(() => ({}));
  g.setGraph({
    rankdir: options.direction,
    nodesep: 100,
    ranksep: 80,
    marginx: 50,
    marginy: 50,
  });

  edges.forEach((edge) => g.setEdge(edge.source, edge.target));
  nodes.forEach((node) =>
    g.setNode(node.id, {
      ...node,
      width: node.measured?.width ?? 288,
      height: node.measured?.height ?? 320,
    }),
  );

  Dagre.layout(g);

  return {
    nodes: nodes.map((node) => {
      const nodeWithPosition = g.node(node.id);
      return {
        ...node,
        position: { x: nodeWithPosition.x, y: nodeWithPosition.y },
      };
    }),
    edges,
  };
};

const deduplicateNodes = (nodes: CanvasNode<any>[]) => {
  const uniqueNodesMap = new Map();
  nodes.forEach((node) => uniqueNodesMap.set(node.id, node));
  return Array.from(uniqueNodesMap.values());
};

const deduplicateEdges = (edges: Edge[]) => {
  const uniqueEdgesMap = new Map();
  edges.forEach((edge) => uniqueEdgesMap.set(edge.id, edge));
  return Array.from(uniqueEdgesMap.values());
};

export interface CanvasNodeFilter {
  type: CanvasNodeType;
  entityId: string;
}

export const useCanvasControl = (selectedCanvasId?: string) => {
  const { canvasId: contextCanvasId, provider } = useCanvasContext();
  const ydoc = provider.document;

  const { t } = useTranslation();

  const { canvasId: routeCanvasId } = useParams();
  const canvasId = selectedCanvasId ?? contextCanvasId ?? routeCanvasId;

  const { data, setNodes, setEdges, setTitle, setModeRaw, addPinnedNode } = useCanvasStoreShallow((state) => ({
    data: state.data,
    setNodes: state.setNodes,
    setEdges: state.setEdges,
    setTitle: state.setTitle,
    setModeRaw: state.setMode,
    addPinnedNode: state.addPinnedNode,
  }));

  const nodes = data[canvasId]?.nodes ?? [];
  const edges = data[canvasId]?.edges ?? [];
  const mode = data[canvasId]?.mode ?? 'hand';

  const syncTitleToYDoc = useCallback(
    (title: string) => {
      ydoc?.transact(() => {
        const yTitle = ydoc?.getText('title');
        yTitle?.delete(0, yTitle?.length ?? 0);
        yTitle?.insert(0, title);
      });
    },
    [ydoc],
  );

  const syncNodesToYDoc = useCallback(
    (nodes: CanvasNode<any>[]) => {
      ydoc?.transact(() => {
        const yNodes = ydoc?.getArray('nodes');
        yNodes?.delete(0, yNodes?.length ?? 0);
        yNodes?.push(nodes);
      });
    },
    [ydoc],
  );
  const throttledSyncNodesToYDoc = useThrottledCallback(syncNodesToYDoc, 100, {
    leading: true,
    trailing: true,
  });

  const syncEdgesToYDoc = useCallback(
    (edges: Edge[]) => {
      ydoc?.transact(() => {
        const yEdges = ydoc?.getArray('edges');
        yEdges?.delete(0, yEdges?.length ?? 0);
        yEdges?.push(edges);
      });
    },
    [ydoc],
  );
  const throttledSyncEdgesToYDoc = useThrottledCallback(syncEdgesToYDoc, 100, {
    leading: true,
    trailing: true,
  });

  const setCanvasTitle = useCallback(
    (title: string) => {
      setTitle(canvasId, title);
      syncTitleToYDoc(title);
    },
    [canvasId, setTitle, syncTitleToYDoc],
  );

  const setSelectedNode = useCallback(
    (node: CanvasNode<any> | null) => {
      const { data } = useCanvasStore.getState();
      const nodes = data[canvasId]?.nodes ?? [];
      const updatedNodes = nodes.map((n) => ({
        ...n,
        selected: n.id === node?.id,
      }));
      setNodes(canvasId, updatedNodes);
    },
    [canvasId, setNodes],
  );

  const addSelectedNode = useCallback(
    (node: CanvasNode<any> | null) => {
      const { data } = useCanvasStore.getState();
      const nodes = data[canvasId]?.nodes ?? [];
      const updatedNodes = nodes.map((n) => ({
        ...n,
        selected: n.id === node?.id ? true : n.selected,
      }));
      setNodes(canvasId, updatedNodes);
    },
    [canvasId, setNodes],
  );

  const setSelectedNodeByEntity = useCallback(
    (filter: CanvasNodeFilter) => {
      const { type, entityId } = filter;
      const { data } = useCanvasStore.getState();
      const nodes = data[canvasId]?.nodes ?? [];
      const node = nodes.find((node) => node.type === type && node.data?.entityId === entityId);
      if (node) {
        setSelectedNode(node);
      }
    },
    [canvasId, setSelectedNode],
  );

  const addSelectedNodeByEntity = useCallback(
    (filter: CanvasNodeFilter) => {
      const { type, entityId } = filter;
      const { data } = useCanvasStore.getState();
      const nodes = data[canvasId]?.nodes ?? [];
      const node = nodes.find((node) => node.type === type && node.data?.entityId === entityId);
      if (node) {
        addSelectedNode(node);
      }
    },
    [canvasId, addSelectedNode],
  );

  const setSelectedNodes = useCallback(
    (selectedNodes: CanvasNode<any>[]) => {
      const { data } = useCanvasStore.getState();
      const nodes = data[canvasId]?.nodes ?? [];
      const updatedNodes = nodes.map((n) => ({
        ...n,
        selected: selectedNodes.some((node) => node.id === n.id),
      }));
      setNodes(canvasId, updatedNodes);
    },
    [canvasId, setNodes],
  );

  const deselectNode = useCallback(
    (node: CanvasNode) => {
      const { data } = useCanvasStore.getState();
      const nodes = data[canvasId]?.nodes ?? [];
      const updatedNodes = nodes.map((n) => ({
        ...n,
        selected: n.id === node.id ? false : n.selected,
      }));
      setNodes(canvasId, updatedNodes);
    },
    [canvasId, setNodes],
  );

  const deselectNodeByEntity = useCallback(
    (filter: CanvasNodeFilter) => {
      console.log('deselectNodeByEntity');
      const { type, entityId } = filter;
      const { data } = useCanvasStore.getState();
      const nodes = data[canvasId]?.nodes ?? [];
      const node = nodes.find((n) => n.type === type && n.data?.entityId === entityId);
      if (node) {
        deselectNode(node);
      }
    },
    [canvasId, deselectNode],
  );

  const setNodeData = useCallback(
    <T = any>(nodeId: string, nodeData: Partial<CanvasNodeData<T>>) => {
      const { data } = useCanvasStore.getState();
      const nodes = data[canvasId]?.nodes ?? [];
      const updatedNodes = nodes.map((n) => ({
        ...n,
        data: n.id === nodeId ? { ...n.data, ...nodeData } : n.data,
      }));
      setNodes(canvasId, updatedNodes);
      syncNodesToYDoc(updatedNodes);
    },
    [canvasId, setNodes, syncNodesToYDoc],
  );

  const setNodeDataByEntity = useCallback(
    <T = any>(filter: CanvasNodeFilter, nodeData: Partial<CanvasNodeData<T>>) => {
      const { data } = useCanvasStore.getState();
      const nodes = data[canvasId]?.nodes ?? [];
      const node = nodes.find((n) => n.type === filter.type && n.data?.entityId === filter.entityId);
      if (node) {
        setNodeData(node.id, {
          ...node.data,
          ...nodeData,
          metadata: {
            ...node.data?.metadata,
            ...nodeData?.metadata,
          },
        });
      }
    },
    [canvasId, setNodeData],
  );

  const { fitView, getNode, setCenter } = useReactFlow();

  const onLayout = useCallback(
    (direction: 'TB' | 'LR') => {
      const { data } = useCanvasStore.getState();
      const nodes = data[canvasId]?.nodes ?? [];
      const edges = data[canvasId]?.edges ?? [];
      const layouted = getLayoutedElements(nodes, edges, { direction });

      setNodes(canvasId, layouted.nodes);
      setEdges(canvasId, layouted.edges);
      syncNodesToYDoc(layouted.nodes);
      syncEdgesToYDoc(layouted.edges);

      window.requestAnimationFrame(() => {
        fitView({
          padding: 0.2,
          duration: 200,
          maxZoom: 1,
        });
      });
    },
    [canvasId, fitView],
  );

  const onNodesChange = useCallback(
    (changes: NodeChange<CanvasNode<any>>[]) => {
      const { data } = useCanvasStore.getState();
      const nodes = data[canvasId]?.nodes ?? [];
<<<<<<< HEAD
      const mutableNodes = nodes.map((node) => ({
        ...node,
        measured: node.measured ? { ...node.measured } : undefined,
      }));

      const updatedNodes = applyNodeChanges(changes, mutableNodes);
=======
      const updatedNodes = applyNodeChanges(changes, nodes);

>>>>>>> 532e1391
      setNodes(canvasId, updatedNodes);
      throttledSyncNodesToYDoc(updatedNodes);
    },
    [canvasId],
  );

  const onEdgesChange = useCallback(
    (changes: EdgeChange<Edge>[]) => {
      const { data } = useCanvasStore.getState();
      const edges = data[canvasId]?.edges ?? [];
      const updatedEdges = applyEdgeChanges(changes, edges);
      setEdges(canvasId, updatedEdges);
      throttledSyncEdgesToYDoc(updatedEdges);
    },
    [canvasId, setEdges, throttledSyncEdgesToYDoc],
  );

  const onConnect = useCallback(
    (params: Connection) => {
      if (!params?.source || !params?.target) {
        console.warn('Invalid connection parameters');
        return;
      }

      const newEdge = {
        ...params,
        id: `edge-${genUniqueId()}`,
        animated: false,
        style: EDGE_STYLES.default,
      };

      const { data } = useCanvasStore.getState();
      const edges = data[canvasId]?.edges ?? [];
      const updatedEdges = [...edges, newEdge];
      setEdges(canvasId, updatedEdges);
      syncEdgesToYDoc(updatedEdges);
    },
    [canvasId, setEdges, syncEdgesToYDoc],
  );

  const setNodeCenter = useCallback(
    (nodeId: string) => {
      // Center view on new node after it's rendered
      requestAnimationFrame(() => {
        const renderedNode = getNode(nodeId);
        if (renderedNode) {
          setCenter(renderedNode.position.x, renderedNode.position.y, {
            duration: 500,
            zoom: 1,
          });
        }
      });
    },
    [setCenter],
  );

  const addNode = useCallback(
    (
      node: { type: CanvasNodeType; data: CanvasNodeData<any>; position?: XYPosition },
      connectTo?: CanvasNodeFilter[],
    ) => {
      const { data } = useCanvasStore.getState();
      const nodes = data[canvasId]?.nodes ?? [];
      const edges = data[canvasId]?.edges ?? [];

      if (!node?.type || !node?.data) {
        console.warn('Invalid node data provided');
        return;
      }

      let needSetCenter = false;

      // Check for existing node
      const existingNode = nodes.find((n) => n.type === node.type && n.data?.entityId === node.data?.entityId);
      if (existingNode) {
        message.warning(t('canvas.action.nodeAlreadyExists', { type: t(`common.${node.type}`) }));
        setSelectedNode(existingNode);
        return;
      }

      // Find source nodes
      const sourceNodes = connectTo
        ?.map((filter) => nodes.find((n) => n.type === filter.type && n.data?.entityId === filter.entityId))
        .filter(Boolean);

      // Calculate new node position
      let newPosition: XYPosition;

      if (sourceNodes?.length) {
        // Get all existing target nodes that are connected to any of the source nodes
        const existingTargetNodeIds = new Set(
          edges.filter((edge) => sourceNodes.some((source) => source.id === edge.source)).map((edge) => edge.target),
        );

        const existingTargetNodes = nodes.filter((n) => existingTargetNodeIds.has(n.id));

        if (existingTargetNodes.length) {
          // Position based on existing target nodes
          const minTargetX = Math.min(...existingTargetNodes.map((n) => n.position.x));
          const maxTargetY = Math.max(...existingTargetNodes.map((n) => n.position.y + (n.measured?.height ?? 100)));

          newPosition = {
            x: minTargetX,
            y: maxTargetY + 40,
          };
        } else {
          // First connection - position based on source nodes
          const avgSourceX = sourceNodes.reduce((sum, n) => sum + n.position.x, 0) / sourceNodes.length;
          const maxSourceY = Math.max(...sourceNodes.map((n) => n.position.y + (n.measured?.height ?? 100)));

          newPosition = {
            x: avgSourceX + 400, // Offset to the right of source nodes
            y: maxSourceY + 40,
          };
        }
      } else {
        // Default position if no source nodes
        newPosition = {
          x: Math.max(...nodes.map((n) => n.position.x), 0) + 400,
          y: Math.max(...nodes.map((n) => n.position.y), 0),
        };
        needSetCenter = true;
      }

      const enrichedData = {
        createdAt: new Date().toISOString(),
        ...node.data,
        metadata: {
          ...getNodeDefaultMetadata(node.type),
          ...node?.data?.metadata,
        },
      };

      const newNode = prepareNodeData({
        type: node.type,
        data: enrichedData,
        position: newPosition,
        selected: true,
      });
      const updatedNodes = deduplicateNodes([...nodes, newNode]);

      setNodes(canvasId, updatedNodes);
      syncNodesToYDoc(updatedNodes);

      if (connectTo?.length > 0) {
        const newEdges: Edge[] =
          sourceNodes?.map((sourceNode) => ({
            id: `edge-${genUniqueId()}`,
            source: sourceNode.id,
            target: newNode.id,
            style: EDGE_STYLES.default,
            type: 'default',
          })) ?? [];

        if (newEdges.length > 0) {
          const updatedEdges = deduplicateEdges([...edges, ...newEdges]);
          setEdges(canvasId, updatedEdges);
          syncEdgesToYDoc(updatedEdges);
        }
      }

      if (needSetCenter) {
        setNodeCenter(newNode.id);
      }

      if (newNode.type === 'document' || newNode.type === 'resource') {
        addPinnedNode(canvasId, newNode);
      }
    },
    [canvasId, setSelectedNode, addPinnedNode],
  );

  const setMode = useCallback(
    (mode: 'hand' | 'pointer') => {
      setModeRaw(canvasId, mode);
    },
    [canvasId, setModeRaw],
  );

  return {
    nodes,
    edges,
    setSelectedNode,
    setSelectedNodeByEntity,
    deselectNode,
    deselectNodeByEntity,
    setNodeData,
    setNodeDataByEntity,
    onNodesChange,
    onEdgesChange,
    onConnect,
    onLayout,
    addNode,
    mode,
    setMode,
    setCanvasTitle,
    setSelectedNodes,
    addSelectedNode,
    addSelectedNodeByEntity,
  };
};<|MERGE_RESOLUTION|>--- conflicted
+++ resolved
@@ -289,17 +289,12 @@
     (changes: NodeChange<CanvasNode<any>>[]) => {
       const { data } = useCanvasStore.getState();
       const nodes = data[canvasId]?.nodes ?? [];
-<<<<<<< HEAD
       const mutableNodes = nodes.map((node) => ({
         ...node,
         measured: node.measured ? { ...node.measured } : undefined,
       }));
 
       const updatedNodes = applyNodeChanges(changes, mutableNodes);
-=======
-      const updatedNodes = applyNodeChanges(changes, nodes);
-
->>>>>>> 532e1391
       setNodes(canvasId, updatedNodes);
       throttledSyncNodesToYDoc(updatedNodes);
     },
