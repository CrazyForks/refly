import { memo, useCallback, useEffect, useRef, useState, useMemo } from 'react';
import { Button, Space, Tooltip, message } from 'antd';
import { CopyIcon, DownloadIcon } from 'lucide-react';
import { PiMagnifyingGlassBold } from 'react-icons/pi';

import { BRANDING_NAME } from '@refly/utils';
import { useTranslation } from 'react-i18next';
import { domToPng } from 'modern-screenshot';
import { ImagePreview } from '@refly-packages/ai-workspace-common/components/common/image-preview';

interface SVGRendererProps {
  content: string;
  title?: string;
  width?: string;
  height?: string;
}

const SVG_ID = 'refly-svg-content';

const SVGRenderer = memo(
  ({ content, title, width = '100%', height = '100%' }: SVGRendererProps) => {
    const { t } = useTranslation();
    const iframeRef = useRef<HTMLIFrameElement>(null);
    const [iframeHeight, setIframeHeight] = useState<number | null>(null);
<<<<<<< HEAD
    const [isModalVisible, setIsModalVisible] = useState(false);
    const [zoomImageUrl, setZoomImageUrl] = useState<string>('');
=======
    const [iframeWidth, setIframeWidth] = useState<number | null>(null);
    const [aspectRatio, setAspectRatio] = useState<number | null>(null);
    const [containerRef, setContainerRef] = useState<HTMLDivElement | null>(null);
    const [containerDimensions, setContainerDimensions] = useState({ width: 0, height: 0 });
>>>>>>> 15589226

    // Set up the iframe content when the component mounts or content changes
    useEffect(() => {
      if (!iframeRef.current) return;

      const doc = iframeRef.current.contentDocument;
      if (!doc) return;

      // Process the SVG content to add an ID to the SVG element
      let processedContent = content;
      if (content.includes('<svg') && !content.includes(`id="${SVG_ID}"`)) {
        // Add the ID attribute to the SVG tag
        processedContent = content.replace(/<svg/i, `<svg id="${SVG_ID}"`);
      }

      // Create a complete HTML document with the SVG content
      const htmlContent = `
      <!DOCTYPE html>
      <html>
        <head>
          <style>
            body, html {
              margin: 0;
              padding: 0;
              width: 100%;
              height: 100%;
              overflow: hidden;
              display: flex;
              align-items: center;
              justify-content: center;
              background-color: transparent;
            }
            svg {
              max-width: 100%;
              max-height: 100%;
              width: auto !important;
              height: auto !important;
              display: block;
              object-fit: contain;
            }
            #container {
              width: 100%;
              height: 100%;
              display: flex;
              align-items: center;
              justify-content: center;
              overflow: hidden;
            }
            /* Override any fixed dimensions on SVG to ensure proper scaling */
            #${SVG_ID} {
              width: auto !important;
              height: auto !important;
              max-width: 100% !important;
              max-height: 100% !important;
              object-fit: contain !important;
            }
          </style>
          <script>
            // Function to calculate SVG dimensions based on multiple methods
            function getSvgDimensions(svg) {
              if (!svg) return { width: 0, height: 0 };
              
              // Method 1: Check explicit width/height attributes
              const widthAttr = svg.getAttribute('width');
              const heightAttr = svg.getAttribute('height');
              
              // Method 2: Check computed style
              const computedStyle = window.getComputedStyle(svg);
              const styleWidth = computedStyle.width;
              const styleHeight = computedStyle.height;
              
              // Method 3: Check viewBox attribute
              const viewBox = svg.getAttribute('viewBox');
              let viewBoxWidth = 0;
              let viewBoxHeight = 0;
              let viewBoxRatio = 1;
              
              if (viewBox) {
                const viewBoxValues = viewBox.split(' ').map(Number);
                if (viewBoxValues.length === 4) {
                  // viewBox format: min-x min-y width height
                  viewBoxWidth = viewBoxValues[2];
                  viewBoxHeight = viewBoxValues[3];
                  viewBoxRatio = viewBoxWidth / viewBoxHeight;
                }
              }
              
              // Method 4: Get bounding client rect (actual rendered size)
              const rect = svg.getBoundingClientRect();
              const boundingWidth = rect.width;
              const boundingHeight = rect.height;
              
              // Method 5: Check all child elements and get the max dimensions
              let maxChildWidth = 0;
              let maxChildHeight = 0;
              if (svg.children && svg.children.length > 0) {
                for (let i = 0; i < svg.children.length; i++) {
                  const childRect = svg.children[i].getBoundingClientRect();
                  maxChildWidth = Math.max(maxChildWidth, childRect.width);
                  maxChildHeight = Math.max(maxChildHeight, childRect.height);
                }
              }
              
              console.log('SVG dimensions measurements:', {
                widthAttr,
                heightAttr,
                styleWidth,
                styleHeight,
                viewBoxWidth,
                viewBoxHeight,
                boundingWidth,
                boundingHeight,
                maxChildWidth,
                maxChildHeight
              });
              
              // Determine the original dimensions (before any scaling)
              let originalWidth = 0;
              let originalHeight = 0;
              
              // Use viewBox dimensions as priority if available
              if (viewBoxWidth > 0 && viewBoxHeight > 0) {
                originalWidth = viewBoxWidth;
                originalHeight = viewBoxHeight;
              } 
              // Next try explicit width/height attributes that aren't percentage-based
              else if (widthAttr && !widthAttr.includes('%') && heightAttr && !heightAttr.includes('%')) {
                originalWidth = parseFloat(widthAttr);
                originalHeight = parseFloat(heightAttr);
              } 
              // Fall back to bounding dimensions
              else {
                originalWidth = boundingWidth || maxChildWidth || 300;
                originalHeight = boundingHeight || maxChildHeight || 300;
              }
              
              // Add a small padding
              originalWidth += 20;
              originalHeight += 20;
              
              return { 
                width: Math.ceil(originalWidth), 
                height: Math.ceil(originalHeight),
                aspectRatio: originalWidth / originalHeight 
              };
            }
            
            // Function to send SVG dimensions to parent
            function reportSize() {
              const svg = document.querySelector('#${SVG_ID}');
              if (svg) {
                const { width, height, aspectRatio } = getSvgDimensions(svg);
                
                window.parent.postMessage({
                  type: 'svg-resize',
                  width: width,
                  height: height,
                  aspectRatio: aspectRatio
                }, '*');
              }
            }
            
            // Function to ensure SVG preserves aspect ratio
            function ensureSvgAspectRatio() {
              const svg = document.querySelector('#${SVG_ID}');
              if (svg) {
                // Always set preserveAspectRatio to ensure content is not stretched
                svg.setAttribute('preserveAspectRatio', 'xMidYMid meet');
                
                // Override any fixed dimensions
                svg.style.width = 'auto';
                svg.style.height = 'auto';
                svg.style.maxWidth = '100%';
                svg.style.maxHeight = '100%';
                svg.style.objectFit = 'contain';
                
                // Store original viewBox if not present
                if (!svg.hasAttribute('viewBox') && 
                    svg.hasAttribute('width') && 
                    svg.hasAttribute('height')) {
                  const width = parseFloat(svg.getAttribute('width'));
                  const height = parseFloat(svg.getAttribute('height'));
                  if (!isNaN(width) && !isNaN(height) && width > 0 && height > 0) {
                    svg.setAttribute('viewBox', \`0 0 \${width} \${height}\`);
                  }
                }
              }
            }
            
            // Setup mutation observer to detect changes in the SVG
            window.onload = function() {
              ensureSvgAspectRatio();
              reportSize();
              
              // Set up observer for any changes to the SVG
              const observer = new MutationObserver(() => {
                ensureSvgAspectRatio();
                reportSize();
              });
              
              const svg = document.querySelector('#${SVG_ID}');
              if (svg) {
                observer.observe(svg, { 
                  attributes: true,
                  childList: true,
                  subtree: true
                });
              }
              
              // Also report on window resize
              window.addEventListener('resize', reportSize);
            };
          </script>
        </head>
        <body><div id="container">${processedContent}</div></body>
      </html>
    `;

      doc.open();
      doc.write(htmlContent);
      doc.close();

      // Listen for messages from the iframe
      const handleMessage = (event: MessageEvent) => {
        if (event.data && event.data.type === 'svg-resize') {
          setIframeHeight(event.data.height);
          setIframeWidth(event.data.width);
          setAspectRatio(event.data.aspectRatio);
        }
      };

      window.addEventListener('message', handleMessage);
      return () => {
        window.removeEventListener('message', handleMessage);
      };
    }, [content]);

    // Monitor container size for responsive adjustments
    useEffect(() => {
      if (!containerRef) return;

      const resizeObserver = new ResizeObserver((entries) => {
        for (const entry of entries) {
          if (entry.target === containerRef) {
            setContainerDimensions({
              width: entry.contentRect.width,
              height: entry.contentRect.height,
            });
          }
        }
      });

      resizeObserver.observe(containerRef);
      return () => resizeObserver.disconnect();
    }, [containerRef]);

    const generatePng = async () => {
      const iframe = iframeRef.current;
      if (!iframe?.contentDocument) return null;

      try {
        // Get the SVG element directly instead of using the entire body
        const svgElement = iframe.contentDocument.getElementById(SVG_ID);
        if (!svgElement) {
          console.error('SVG element not found');
          return null;
        }

        // Capture just the SVG element
        const dataUrl = await domToPng(svgElement, {
          features: {
            // Don't enable control character removal to prevent Safari emoji issues
            removeControlCharacter: false,
          },
          // Use higher scale for better quality on high DPI displays
          scale: 5,
          quality: 1.0,
          backgroundColor: 'transparent', // Use transparent background for the SVG
        });

        return dataUrl;
      } catch (error) {
        console.error('Failed to generate PNG:', error);
        return null;
      }
    };

    // Handle opening zoom modal
    const handleZoom = useCallback(async () => {
      try {
        const dataUrl = await generatePng();
        if (dataUrl) {
          setZoomImageUrl(dataUrl);
          setIsModalVisible(true);
        } else {
          message.error('Failed to generate zoom image');
        }
      } catch (error) {
        console.error('Error generating zoom image:', error);
        message.error('Failed to generate zoom image');
      }
    }, [generatePng, t]);

    const downloadImage = useCallback(
      async (type: 'png' | 'svg') => {
        const messageKey = 'downloadImage';
        message.loading({ content: t('artifact.svg.downloadStarted'), key: messageKey });

        try {
          let dataUrl = '';
          let blob: Blob;

          if (type === 'png') {
            dataUrl = await generatePng();
            if (!dataUrl) {
              throw new Error('Failed to generate PNG');
            }
            const response = await fetch(dataUrl);
            blob = await response.blob();
          } else {
            // For SVG, properly serialize the SVG content with XML declaration
            const svgContent = `<?xml version="1.0" encoding="UTF-8"?>${content}`;
            blob = new Blob([svgContent], { type: 'image/svg+xml;charset=utf-8' });
            dataUrl = URL.createObjectURL(blob);
          }

          const link = document.createElement('a');
          link.download = `${BRANDING_NAME}_${title ?? 'image'}.${type}`;
          link.href = dataUrl;
          link.click();

          // Clean up
          setTimeout(() => {
            URL.revokeObjectURL(dataUrl);
            link.remove();
          }, 100);

          message.success({ content: t('artifact.svg.downloadSuccess'), key: messageKey });
        } catch (error) {
          console.error('Failed to download image:', error);
          message.error({ content: t('artifact.svg.downloadError'), key: messageKey });
        }
      },
      [content, title, t],
    );

    const copyImage = useCallback(async () => {
      const messageKey = 'copyImage';
      message.loading({ content: t('artifact.svg.copyStarted'), key: messageKey });

      try {
        const dataUrl = await generatePng();
        if (!dataUrl) {
          throw new Error('Failed to generate PNG');
        }

        const response = await fetch(dataUrl);
        const blob = await response.blob();

        await navigator.clipboard.write([
          new ClipboardItem({
            [blob.type]: blob,
          }),
        ]);

        message.success({ content: t('artifact.svg.copySuccess'), key: messageKey });
      } catch (error) {
        console.error('Failed to copy image:', error);
        message.error({ content: t('artifact.svg.copyError'), key: messageKey });
      }
    }, [t]);

    // Calculate the style for the iframe
    const iframeStyle = useMemo(() => {
      if (!containerDimensions.width || !containerDimensions.height || !aspectRatio) {
        // Default style when we don't have enough information
        return {
          border: 'none',
          width: width,
          height: height,
          maxWidth: '100%',
          maxHeight: '100%',
          minHeight: '300px',
          objectFit: 'contain',
        } as React.CSSProperties;
      }

      // Calculate dimensions that fit within the container while maintaining aspect ratio
      let finalWidth: number;
      let finalHeight: number;

      const containerRatio = containerDimensions.width / containerDimensions.height;

      if (aspectRatio > containerRatio) {
        // SVG is wider than container (relative to height)
        finalWidth = Math.min(containerDimensions.width, iframeWidth ?? 0);
        finalHeight = finalWidth / aspectRatio;
      } else {
        // SVG is taller than container (relative to width)
        finalHeight = Math.min(containerDimensions.height, iframeHeight ?? 0);
        finalWidth = finalHeight * aspectRatio;
      }

      // Ensure we have sensible minimums and don't exceed container dimensions
      finalWidth = Math.min(Math.max(finalWidth, 50), containerDimensions.width);
      finalHeight = Math.min(Math.max(finalHeight, 50), containerDimensions.height);

      return {
        border: 'none',
        width: `${finalWidth}px`,
        height: `${finalHeight}px`,
        maxWidth: '100%',
        maxHeight: '100%',
        objectFit: 'contain',
      } as React.CSSProperties;
    }, [width, height, iframeWidth, iframeHeight, aspectRatio, containerDimensions]);

    return (
      <div className="relative w-full h-full">
        {/* SVG Container */}
        <div
          ref={setContainerRef}
          className="w-full h-full flex items-center justify-center overflow-hidden bg-transparent"
        >
          <div className="relative max-w-full max-h-full flex items-center justify-center">
            <iframe
              ref={iframeRef}
              style={iframeStyle}
              title="svg-renderer"
              sandbox="allow-same-origin allow-scripts"
              className="flex-shrink-0"
            />
          </div>
        </div>

        {/* Action Buttons */}
        <div className="absolute bottom-2 right-2 z-10">
          <Space.Compact className="shadow-sm rounded-md overflow-hidden">
            <Tooltip title={t('artifact.svg.downloadAsPng')}>
              <Button
                type="default"
                className="flex items-center justify-center bg-white hover:bg-gray-50 hover:text-blue-600 hover:border-blue-600 border-x border-gray-200"
                icon={<DownloadIcon className="w-4 h-4" />}
                onClick={() => downloadImage('png')}
              >
                <span className="sr-only">PNG</span>
              </Button>
            </Tooltip>
            <Tooltip title={t('artifact.svg.copyToClipboard')}>
              <Button
                type="default"
                className="flex items-center justify-center bg-white hover:bg-gray-50 hover:text-purple-600 hover:border-purple-600 border border-gray-200"
                icon={<CopyIcon className="w-4 h-4" />}
                onClick={copyImage}
              >
                <span className="sr-only">Copy</span>
              </Button>
            </Tooltip>
            <Tooltip title={t('artifact.svg.preview')}>
              <Button
                type="default"
                className="flex items-center justify-center bg-white hover:bg-gray-50 hover:text-purple-600 hover:border-purple-600 border border-gray-200"
                icon={<PiMagnifyingGlassBold className="w-4 h-4" />}
                onClick={handleZoom}
              >
                <span className="sr-only">Preview</span>
              </Button>
            </Tooltip>
          </Space.Compact>
        </div>

        <ImagePreview
          isPreviewModalVisible={isModalVisible}
          setIsPreviewModalVisible={setIsModalVisible}
          imageUrl={zoomImageUrl}
          imageTitle={title}
        />
      </div>
    );
  },
);

export default SVGRenderer;<|MERGE_RESOLUTION|>--- conflicted
+++ resolved
@@ -1,8 +1,7 @@
 import { memo, useCallback, useEffect, useRef, useState, useMemo } from 'react';
 import { Button, Space, Tooltip, message } from 'antd';
 import { CopyIcon, DownloadIcon } from 'lucide-react';
-import { PiMagnifyingGlassBold } from 'react-icons/pi';
-
+import { PiMagnifyingGlassPlusBold } from 'react-icons/pi';
 import { BRANDING_NAME } from '@refly/utils';
 import { useTranslation } from 'react-i18next';
 import { domToPng } from 'modern-screenshot';
@@ -22,15 +21,12 @@
     const { t } = useTranslation();
     const iframeRef = useRef<HTMLIFrameElement>(null);
     const [iframeHeight, setIframeHeight] = useState<number | null>(null);
-<<<<<<< HEAD
-    const [isModalVisible, setIsModalVisible] = useState(false);
-    const [zoomImageUrl, setZoomImageUrl] = useState<string>('');
-=======
     const [iframeWidth, setIframeWidth] = useState<number | null>(null);
     const [aspectRatio, setAspectRatio] = useState<number | null>(null);
     const [containerRef, setContainerRef] = useState<HTMLDivElement | null>(null);
     const [containerDimensions, setContainerDimensions] = useState({ width: 0, height: 0 });
->>>>>>> 15589226
+    const [zoomImageUrl, setZoomImageUrl] = useState<string>('');
+    const [isModalVisible, setIsModalVisible] = useState(false);
 
     // Set up the iframe content when the component mounts or content changes
     useEffect(() => {
@@ -318,6 +314,75 @@
       }
     };
 
+    const downloadImage = useCallback(
+      async (type: 'png' | 'svg') => {
+        const messageKey = 'downloadImage';
+        message.loading({ content: t('artifact.svg.downloadStarted'), key: messageKey });
+
+        try {
+          let dataUrl = '';
+          let blob: Blob;
+
+          if (type === 'png') {
+            dataUrl = await generatePng();
+            if (!dataUrl) {
+              throw new Error('Failed to generate PNG');
+            }
+            const response = await fetch(dataUrl);
+            blob = await response.blob();
+          } else {
+            // For SVG, properly serialize the SVG content with XML declaration
+            const svgContent = `<?xml version="1.0" encoding="UTF-8"?>${content}`;
+            blob = new Blob([svgContent], { type: 'image/svg+xml;charset=utf-8' });
+            dataUrl = URL.createObjectURL(blob);
+          }
+
+          const link = document.createElement('a');
+          link.download = `${BRANDING_NAME}_${title ?? 'image'}.${type}`;
+          link.href = dataUrl;
+          link.click();
+
+          // Clean up
+          setTimeout(() => {
+            URL.revokeObjectURL(dataUrl);
+            link.remove();
+          }, 100);
+
+          message.success({ content: t('artifact.svg.downloadSuccess'), key: messageKey });
+        } catch (error) {
+          console.error('Failed to download image:', error);
+          message.error({ content: t('artifact.svg.downloadError'), key: messageKey });
+        }
+      },
+      [content, title, t],
+    );
+
+    const copyImage = useCallback(async () => {
+      const messageKey = 'copyImage';
+      message.loading({ content: t('artifact.svg.copyStarted'), key: messageKey });
+
+      try {
+        const dataUrl = await generatePng();
+        if (!dataUrl) {
+          throw new Error('Failed to generate PNG');
+        }
+
+        const response = await fetch(dataUrl);
+        const blob = await response.blob();
+
+        await navigator.clipboard.write([
+          new ClipboardItem({
+            [blob.type]: blob,
+          }),
+        ]);
+
+        message.success({ content: t('artifact.svg.copySuccess'), key: messageKey });
+      } catch (error) {
+        console.error('Failed to copy image:', error);
+        message.error({ content: t('artifact.svg.copyError'), key: messageKey });
+      }
+    }, [t]);
+
     // Handle opening zoom modal
     const handleZoom = useCallback(async () => {
       try {
@@ -333,75 +398,6 @@
         message.error('Failed to generate zoom image');
       }
     }, [generatePng, t]);
-
-    const downloadImage = useCallback(
-      async (type: 'png' | 'svg') => {
-        const messageKey = 'downloadImage';
-        message.loading({ content: t('artifact.svg.downloadStarted'), key: messageKey });
-
-        try {
-          let dataUrl = '';
-          let blob: Blob;
-
-          if (type === 'png') {
-            dataUrl = await generatePng();
-            if (!dataUrl) {
-              throw new Error('Failed to generate PNG');
-            }
-            const response = await fetch(dataUrl);
-            blob = await response.blob();
-          } else {
-            // For SVG, properly serialize the SVG content with XML declaration
-            const svgContent = `<?xml version="1.0" encoding="UTF-8"?>${content}`;
-            blob = new Blob([svgContent], { type: 'image/svg+xml;charset=utf-8' });
-            dataUrl = URL.createObjectURL(blob);
-          }
-
-          const link = document.createElement('a');
-          link.download = `${BRANDING_NAME}_${title ?? 'image'}.${type}`;
-          link.href = dataUrl;
-          link.click();
-
-          // Clean up
-          setTimeout(() => {
-            URL.revokeObjectURL(dataUrl);
-            link.remove();
-          }, 100);
-
-          message.success({ content: t('artifact.svg.downloadSuccess'), key: messageKey });
-        } catch (error) {
-          console.error('Failed to download image:', error);
-          message.error({ content: t('artifact.svg.downloadError'), key: messageKey });
-        }
-      },
-      [content, title, t],
-    );
-
-    const copyImage = useCallback(async () => {
-      const messageKey = 'copyImage';
-      message.loading({ content: t('artifact.svg.copyStarted'), key: messageKey });
-
-      try {
-        const dataUrl = await generatePng();
-        if (!dataUrl) {
-          throw new Error('Failed to generate PNG');
-        }
-
-        const response = await fetch(dataUrl);
-        const blob = await response.blob();
-
-        await navigator.clipboard.write([
-          new ClipboardItem({
-            [blob.type]: blob,
-          }),
-        ]);
-
-        message.success({ content: t('artifact.svg.copySuccess'), key: messageKey });
-      } catch (error) {
-        console.error('Failed to copy image:', error);
-        message.error({ content: t('artifact.svg.copyError'), key: messageKey });
-      }
-    }, [t]);
 
     // Calculate the style for the iframe
     const iframeStyle = useMemo(() => {
@@ -469,6 +465,16 @@
         {/* Action Buttons */}
         <div className="absolute bottom-2 right-2 z-10">
           <Space.Compact className="shadow-sm rounded-md overflow-hidden">
+            <Tooltip title={t('common.preview')}>
+              <Button
+                type="default"
+                className="flex items-center justify-center bg-white hover:bg-gray-50 hover:text-purple-600 hover:border-purple-600 border border-gray-200"
+                icon={<PiMagnifyingGlassPlusBold className="w-4 h-4" />}
+                onClick={handleZoom}
+              >
+                <span className="sr-only">Preview</span>
+              </Button>
+            </Tooltip>
             <Tooltip title={t('artifact.svg.downloadAsPng')}>
               <Button
                 type="default"
@@ -489,16 +495,6 @@
                 <span className="sr-only">Copy</span>
               </Button>
             </Tooltip>
-            <Tooltip title={t('artifact.svg.preview')}>
-              <Button
-                type="default"
-                className="flex items-center justify-center bg-white hover:bg-gray-50 hover:text-purple-600 hover:border-purple-600 border border-gray-200"
-                icon={<PiMagnifyingGlassBold className="w-4 h-4" />}
-                onClick={handleZoom}
-              >
-                <span className="sr-only">Preview</span>
-              </Button>
-            </Tooltip>
           </Space.Compact>
         </div>
 
