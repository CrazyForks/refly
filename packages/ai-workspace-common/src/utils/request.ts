import { QueryClient } from '@tanstack/react-query';
import { client } from '@refly-packages/ai-workspace-common/requests';
import { responseInterceptorWithTokenRefresh } from '@refly-packages/ai-workspace-common/utils/auth';
import { serverOrigin } from '@refly-packages/ai-workspace-common/utils/env';

client.setConfig({
<<<<<<< HEAD
  baseUrl: `${getServerOrigin()}/v1`,
=======
  baseUrl: `${serverOrigin}/v1`,
>>>>>>> eab3306f
  credentials: 'include',
  throwOnError: false, // If you want to handle errors on `onError` callback of `useQuery` and `useMutation`, set this to `true`
});

client.interceptors.response.use(async (response, request) => {
  return responseInterceptorWithTokenRefresh(response, request);
});

export const queryClient = new QueryClient();<|MERGE_RESOLUTION|>--- conflicted
+++ resolved
@@ -4,11 +4,7 @@
 import { serverOrigin } from '@refly-packages/ai-workspace-common/utils/env';
 
 client.setConfig({
-<<<<<<< HEAD
-  baseUrl: `${getServerOrigin()}/v1`,
-=======
   baseUrl: `${serverOrigin}/v1`,
->>>>>>> eab3306f
   credentials: 'include',
   throwOnError: false, // If you want to handle errors on `onError` callback of `useQuery` and `useMutation`, set this to `true`
 });
