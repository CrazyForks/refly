import { create } from 'zustand';
import { devtools } from 'zustand/middleware';
import { useShallow } from 'zustand/react/shallow';
import { sourceObject } from '@refly-packages/ai-workspace-common/components/project/project-directory';

export interface SiderData {
  id: string;
  name: string;
  updatedAt: string;
  type: 'canvas' | 'document' | 'resource' | 'project';
  description?: string;
  coverUrl?: string;
}

export enum SettingsModalActiveTab {
  Language = 'language',
  Subscription = 'subscription',
  Account = 'account',
}

interface SiderState {
  // state
  collapse: boolean;
  showSiderDrawer: boolean;
  canvasList: SiderData[];
<<<<<<< HEAD
=======
  projectsList: SiderData[];
>>>>>>> 1194b5ca
  sourceList: sourceObject[];
  showCanvasListModal: boolean;
  showLibraryModal: boolean;
  showSettingModal: boolean;
  settingsModalActiveTab: SettingsModalActiveTab | null;

  // method
  setCollapse: (val: boolean) => void;
  setShowSiderDrawer: (val: boolean) => void;
  setCanvasList: (val: SiderData[]) => void;
<<<<<<< HEAD
=======
  setProjectsList: (val: SiderData[]) => void;
>>>>>>> 1194b5ca
  setSourceList: (val: sourceObject[]) => void;
  setShowCanvasListModal: (val: boolean) => void;
  setShowLibraryModal: (val: boolean) => void;
  setShowSettingModal: (val: boolean) => void;
  setSettingsModalActiveTab: (val: SettingsModalActiveTab) => void;
  updateCanvasTitle: (canvasId: string, title: string) => void;
}

export const useSiderStore = create<SiderState>()(
  devtools((set) => ({
    collapse: false,
    showSiderDrawer: false,
    canvasList: [],
<<<<<<< HEAD
=======
    projectsList: [],
>>>>>>> 1194b5ca
    sourceList: [],
    showLibraryModal: false,
    showCanvasListModal: false,
    showSettingModal: false,
    settingsModalActiveTab: null,

    setCollapse: (val: boolean) => set({ collapse: val }),
    setShowSiderDrawer: (val: boolean) => set({ showSiderDrawer: val }),
    setCanvasList: (val: SiderData[]) => set({ canvasList: val }),
<<<<<<< HEAD
=======
    setProjectsList: (val: SiderData[]) => set({ projectsList: val }),
>>>>>>> 1194b5ca
    setSourceList: (val: sourceObject[]) => set({ sourceList: val }),
    setShowCanvasListModal: (val: boolean) => set({ showCanvasListModal: val }),
    setShowLibraryModal: (val: boolean) => set({ showLibraryModal: val }),
    setShowSettingModal: (val: boolean) => set({ showSettingModal: val }),
    setSettingsModalActiveTab: (val: SettingsModalActiveTab) =>
      set({ settingsModalActiveTab: val }),
    updateCanvasTitle: (canvasId: string, title: string) => {
      set((state) => {
        const canvasList = state.canvasList.map((canvas) =>
          canvas.id === canvasId ? { ...canvas, name: title } : canvas,
        );
        return { canvasList };
      });
    },
  })),
);

export const useSiderStoreShallow = <T>(selector: (state: SiderState) => T) => {
  return useSiderStore(useShallow(selector));
};<|MERGE_RESOLUTION|>--- conflicted
+++ resolved
@@ -23,10 +23,7 @@
   collapse: boolean;
   showSiderDrawer: boolean;
   canvasList: SiderData[];
-<<<<<<< HEAD
-=======
   projectsList: SiderData[];
->>>>>>> 1194b5ca
   sourceList: sourceObject[];
   showCanvasListModal: boolean;
   showLibraryModal: boolean;
@@ -37,10 +34,7 @@
   setCollapse: (val: boolean) => void;
   setShowSiderDrawer: (val: boolean) => void;
   setCanvasList: (val: SiderData[]) => void;
-<<<<<<< HEAD
-=======
   setProjectsList: (val: SiderData[]) => void;
->>>>>>> 1194b5ca
   setSourceList: (val: sourceObject[]) => void;
   setShowCanvasListModal: (val: boolean) => void;
   setShowLibraryModal: (val: boolean) => void;
@@ -54,10 +48,7 @@
     collapse: false,
     showSiderDrawer: false,
     canvasList: [],
-<<<<<<< HEAD
-=======
     projectsList: [],
->>>>>>> 1194b5ca
     sourceList: [],
     showLibraryModal: false,
     showCanvasListModal: false,
@@ -67,10 +58,7 @@
     setCollapse: (val: boolean) => set({ collapse: val }),
     setShowSiderDrawer: (val: boolean) => set({ showSiderDrawer: val }),
     setCanvasList: (val: SiderData[]) => set({ canvasList: val }),
-<<<<<<< HEAD
-=======
     setProjectsList: (val: SiderData[]) => set({ projectsList: val }),
->>>>>>> 1194b5ca
     setSourceList: (val: sourceObject[]) => set({ sourceList: val }),
     setShowCanvasListModal: (val: boolean) => set({ showCanvasListModal: val }),
     setShowLibraryModal: (val: boolean) => set({ showLibraryModal: val }),
