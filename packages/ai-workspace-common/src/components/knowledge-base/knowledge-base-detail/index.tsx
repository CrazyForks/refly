import { useUserStore } from '@refly-packages/ai-workspace-common/stores/user';
import { cnGuessQuestions, enGuessQuestions } from '@refly-packages/ai-workspace-common/utils/guess-question';
import { Button, Tabs } from '@arco-design/web-react';
import { PanelGroup, Panel, PanelResizeHandle } from 'react-resizable-panels';

// 自定义组件
import { KnowledgeBaseDirectory } from '../directory';
import { KnowledgeBaseResourceDetail } from '../resource-detail';
import { KnowledgeBaseDetailEmpty } from '../knowledge-base-detail-empty';
// 样式
import './index.scss';
import { useResizePanel } from '@refly-packages/ai-workspace-common/hooks/use-resize-panel';
import { ActionSource, useKnowledgeBaseStore } from '@refly-packages/ai-workspace-common/stores/knowledge-base';
import { KnowledgeBaseListModal } from '../copilot/knowledge-base-list-modal';
import { useKnowledgeBaseTabs } from '@refly-packages/ai-workspace-common/hooks/use-knowledge-base-tabs';
import { getDefaultPopupContainer, getPopupContainer } from '@refly-packages/ai-workspace-common/utils/ui';
import { IconSearch } from '@arco-design/web-react/icon';
import { useSearchStore } from '@refly-packages/ai-workspace-common/stores/search';
import { useSearchParams } from '@refly-packages/ai-workspace-common/utils/router';

const TabPane = Tabs.TabPane;

interface KnowledgeBaseDetailProps {}

export const KnowledgeBaseDetail = (props: KnowledgeBaseDetailProps) => {
  const searchStore = useSearchStore();

  const [queryParams] = useSearchParams();
  const kbId = queryParams.get('kbId');
  // directory minSize 270px ~ maxSize 50%
  const [minSize] = useResizePanel({
    getGroupSelector: () => {
      return document.querySelector('.knowledge-base-detail-panel-container');
    },
    getResizeSelector: () =>
      document.querySelectorAll('.knowledge-base-detail-panel-resize') as NodeListOf<HTMLElement>,
    initialMinSize: 24,
    initialMinPixelSize: 270,
  });

  const { tabs, activeTab, setActiveTab, handleDeleteTab } = useKnowledgeBaseTabs();
<<<<<<< HEAD
  const knowledgeBaseStore = useKnowledgeBaseStore((state) => ({
    kbModalVisible: state.kbModalVisible,
    actionSource: state.actionSource,
  }));
=======
  const knowledgeBaseStore = useKnowledgeBaseStore();
  if (!kbId || kbId === 'undefined' || kbId === 'null') {
    return <KnowledgeBaseDetailEmpty />;
  }
>>>>>>> b8f407f0

  return (
    <div className="knowledge-base-detail-container">
      <Tabs
        editable
        className="knowledge-base-detail-tab-container"
        type="card-gutter"
        showAddButton={false}
        activeTab={activeTab}
        onDeleteTab={handleDeleteTab}
        onChange={setActiveTab}
        renderTabHeader={(props, DefaultTabHeader) => {
          return (
            <div className="knowledge-base-detail-header">
              <div className="knowledge-base-detail-nav-switcher">
                <DefaultTabHeader {...props} />
              </div>
              <div className="knowledge-base-detail-navigation-bar">
                <Button
                  icon={<IconSearch />}
                  type="text"
                  shape="circle"
                  className="assist-action-item"
                  onClick={() => {
                    searchStore.setPages(searchStore.pages.concat('readResources'));
                    searchStore.setIsSearchOpen(true);
                  }}
                ></Button>
              </div>
            </div>
          );
        }}
      >
        {tabs.map((x, i) => (
          <TabPane destroyOnHide key={x.key} title={x.title}>
            <div></div>
          </TabPane>
        ))}
      </Tabs>
      <PanelGroup direction="horizontal" className="knowledge-base-detail-panel-container">
        <Panel
          defaultSize={minSize}
          minSize={minSize}
          maxSize={50}
          collapsedSize={0}
          collapsible={true}
          className="knowledge-base-detail-directory-panel"
        >
          <KnowledgeBaseDirectory />
        </Panel>
        <PanelResizeHandle className="knowledge-base-detail-panel-resize" />
        <Panel className="knowledge-base-detail-resource-panel" minSize={50}>
          <KnowledgeBaseResourceDetail />
        </Panel>
      </PanelGroup>
      {knowledgeBaseStore?.kbModalVisible && knowledgeBaseStore.actionSource === ActionSource.KnowledgeBase ? (
        <KnowledgeBaseListModal title="知识库" classNames="kb-list-modal" placement="right" width={360} height="100%" />
      ) : null}
    </div>
  );
};<|MERGE_RESOLUTION|>--- conflicted
+++ resolved
@@ -39,17 +39,13 @@
   });
 
   const { tabs, activeTab, setActiveTab, handleDeleteTab } = useKnowledgeBaseTabs();
-<<<<<<< HEAD
   const knowledgeBaseStore = useKnowledgeBaseStore((state) => ({
     kbModalVisible: state.kbModalVisible,
     actionSource: state.actionSource,
   }));
-=======
-  const knowledgeBaseStore = useKnowledgeBaseStore();
   if (!kbId || kbId === 'undefined' || kbId === 'null') {
     return <KnowledgeBaseDetailEmpty />;
   }
->>>>>>> b8f407f0
 
   return (
     <div className="knowledge-base-detail-container">
