import React, { useRef, useState } from 'react';
import { Button, Input, Dropdown, Menu, Notification, FormInstance, Switch } from '@arco-design/web-react';

import type { RefTextAreaType } from '@arco-design/web-react/es/Input/textarea';
import { ChatMode, useChatStore } from '@refly-packages/ai-workspace-common/stores/chat';
import { useQuickSearchStateStore } from '@refly-packages/ai-workspace-common/stores/quick-search-state';
import { IconClose, IconFile, IconFontColors, IconPause, IconSend, IconStop } from '@arco-design/web-react/icon';
import { useMessageStateStore } from '@refly-packages/ai-workspace-common/stores/message-state';
import { useBuildThreadAndRun } from '@refly-packages/ai-workspace-common/hooks/use-build-thread-and-run';
import { buildConversation } from '@refly-packages/ai-workspace-common/utils/conversation';
import { useConversationStore } from '@refly-packages/ai-workspace-common/stores/conversation';
import { useSkillStore } from '@refly-packages/ai-workspace-common/stores/skill';
import { useSearchStore } from '@refly-packages/ai-workspace-common/stores/search';
import { useContextFilterErrorTip } from '@refly-packages/ai-workspace-common/components/knowledge-base/copilot/copilot-operation-module/context-manager/hooks/use-context-filter-errror-tip';
import { useCopilotContextState } from '@refly-packages/ai-workspace-common/hooks/use-copilot-context-state';
import { SkillAvatar } from '@refly-packages/ai-workspace-common/components/skill/skill-avatar';
import { useTranslation } from 'react-i18next';
import { SkillTemplateConfig } from '@refly/openapi-schema';

// components
import { ModelSelector } from './model-selector';

// styles
import './index.scss';
import { OutputLocaleList } from '@refly-packages/ai-workspace-common/components/output-locale-list';
import { useContextPanelStore } from '@refly-packages/ai-workspace-common/stores/context-panel';

interface ChatActionsProps {
  form?: FormInstance;
}

export const ChatActions = (props: ChatActionsProps) => {
  const { form } = props;
  const { t } = useTranslation();
  const [image, setImage] = useState(null);

  const inputRef = useRef<RefTextAreaType>(null);
  // stores
  const chatStore = useChatStore((state) => ({
    chatMode: state.chatMode,
    setChatMode: state.setChatMode,
    enableWebSearch: state.enableWebSearch,
    setEnableWebSearch: state.setEnableWebSearch,
  }));
  const searchStore = useSearchStore();
  const conversationStore = useConversationStore();
  const messageStateStore = useMessageStateStore();
  const skillStore = useSkillStore((state) => ({
    selectedSkill: state.selectedSkill,
  }));
  const { runSkill, emptyConvRunSkill, buildShutdownTaskAndGenResponse } = useBuildThreadAndRun();
  // hooks
  const [isFocused, setIsFocused] = useState(false);

  const { handleFilterErrorTip } = useContextFilterErrorTip();

  const handleSendMessage = (type: ChatMode) => {
    const error = handleFilterErrorTip();
    if (error) {
      return;
    }

    const { formErrors } = useContextPanelStore.getState();
    if (formErrors && Object.keys(formErrors).length > 0) {
      Notification.error({
        style: { width: 400 },
        title: t('copilot.configManager.errorTipTitle'),
        content: t('copilot.configManager.errorTip'),
      });
      return;
    }

    chatStore.setChatMode(type);

    const { messages, newQAText } = useChatStore.getState();
    searchStore.setIsSearchOpen(false);
    const tplConfig = form?.getFieldValue('tplConfig');
    const invokeParams = { tplConfig: tplConfig };

    if (messages?.length > 0) {
      // 追问阅读
      runSkill(newQAText, invokeParams);
    } else {
      // 新会话阅读，先创建会话，然后进行跳转之后发起聊天
      emptyConvRunSkill(newQAText, true, invokeParams);
    }
  };

  const handleAbort = () => {
    buildShutdownTaskAndGenResponse();
  };

  return (
    <div className="chat-actions">
      <div className="left-actions">
        {/* <Button className={'action-btn'} icon={<IconFile />} size="mini" type="text">
          上传图片
        </Button> */}
        <ModelSelector />
        <OutputLocaleList />
        {!skillStore?.selectedSkill?.skillId ? (
          <div className="chat-action-item" onClick={() => chatStore.setEnableWebSearch(!chatStore.enableWebSearch)}>
            <Switch type="round" size="small" checked={chatStore.enableWebSearch} />
            <span className="chat-action-item-text">{t('copilot.webSearch.title')}</span>
          </div>
        ) : null}
      </div>
      <div className="right-actions">
        {messageStateStore?.pending ? (
          <Button
            size="mini"
            icon={<IconPause />}
            className="search-btn"
            style={{ color: '#FFF', background: '#000', height: '24px' }}
            onClick={() => {
              handleAbort();
            }}
          ></Button>
        ) : null}
<<<<<<< HEAD
        {skillStore?.selectedSkill?.skillId ? (
=======
        <Dropdown
          position="tr"
          droplist={
            <Menu>
              <Menu.Item key="direct" onClick={() => handleSendMessage('direct')}>
                {t('copilot.chatActions.directChat')}
              </Menu.Item>
              <Menu.Item key="noContext" onClick={() => handleSendMessage('noContext')}>
                {t('copilot.chatActions.noContextChat')}
              </Menu.Item>
              <Menu.Item key="wholeSpace" onClick={() => handleSendMessage('wholeSpace')}>
                {t('copilot.chatActions.wholeSpaceChat')}
              </Menu.Item>
            </Menu>
          }
        >
>>>>>>> 1537640b
          <Button
            size="mini"
            icon={<IconSend />}
            loading={messageStateStore?.pending}
            disabled={messageStateStore?.pending}
            className="search-btn"
            style={{ color: '#FFF', background: '#00968F' }}
            onClick={() => {
              handleSendMessage('normal');
            }}
          >
<<<<<<< HEAD
            {t('copilot.send')}
=======
            {t('copilot.chatActions.send')}
>>>>>>> 1537640b
          </Button>
        ) : (
          <Dropdown
            position="tr"
            droplist={
              <Menu>
                <Menu.Item key="direct" onClick={() => handleSendMessage('normal')}>
                  {t('copilot.chatMode.normal')}
                </Menu.Item>
                <Menu.Item key="noContext" onClick={() => handleSendMessage('noContext')}>
                  {t('copilot.chatMode.noContext')}
                </Menu.Item>
                <Menu.Item key="wholeSpace" onClick={() => handleSendMessage('wholeSpace')}>
                  {t('copilot.chatMode.wholeSpace')}
                </Menu.Item>
              </Menu>
            }
          >
            <Button
              size="mini"
              icon={<IconSend />}
              loading={messageStateStore?.pending}
              disabled={messageStateStore?.pending}
              className="search-btn"
              style={{ color: '#FFF', background: '#00968F' }}
              onClick={() => {
                handleSendMessage('normal');
              }}
            >
              {t('copilot.send')}
            </Button>
          </Dropdown>
        )}
      </div>
    </div>
  );
};<|MERGE_RESOLUTION|>--- conflicted
+++ resolved
@@ -117,26 +117,7 @@
             }}
           ></Button>
         ) : null}
-<<<<<<< HEAD
         {skillStore?.selectedSkill?.skillId ? (
-=======
-        <Dropdown
-          position="tr"
-          droplist={
-            <Menu>
-              <Menu.Item key="direct" onClick={() => handleSendMessage('direct')}>
-                {t('copilot.chatActions.directChat')}
-              </Menu.Item>
-              <Menu.Item key="noContext" onClick={() => handleSendMessage('noContext')}>
-                {t('copilot.chatActions.noContextChat')}
-              </Menu.Item>
-              <Menu.Item key="wholeSpace" onClick={() => handleSendMessage('wholeSpace')}>
-                {t('copilot.chatActions.wholeSpaceChat')}
-              </Menu.Item>
-            </Menu>
-          }
-        >
->>>>>>> 1537640b
           <Button
             size="mini"
             icon={<IconSend />}
@@ -148,11 +129,7 @@
               handleSendMessage('normal');
             }}
           >
-<<<<<<< HEAD
-            {t('copilot.send')}
-=======
             {t('copilot.chatActions.send')}
->>>>>>> 1537640b
           </Button>
         ) : (
           <Dropdown
