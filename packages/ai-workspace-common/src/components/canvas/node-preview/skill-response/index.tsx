import { useEffect, useState, useMemo, memo, useCallback } from 'react';
import { Button, Divider, Result, Skeleton, Spin } from 'antd';
import { useTranslation } from 'react-i18next';
import { useActionResultStoreShallow } from '@refly/stores';
import getClient from '@refly-packages/ai-workspace-common/requests/proxiedRequest';
import { ActionResult } from '@refly/openapi-schema';
import { CanvasNode, ResponseNodeMeta } from '@refly/canvas-common';
import { Thinking } from 'refly-icons';
import { actionEmitter } from '@refly-packages/ai-workspace-common/events/action';
import { ActionStepCard } from './action-step';
import { convertResultContextToItems, purgeContextItems } from '@refly/canvas-common';
import { PreviewChatInput } from './preview-chat-input';
import { SourceListModal } from '@refly-packages/ai-workspace-common/components/source-list/source-list-modal';
import { useKnowledgeBaseStoreShallow } from '@refly/stores';
import { useDeleteNode } from '@refly-packages/ai-workspace-common/hooks/canvas/use-delete-node';
import { EditChatInput } from '@refly-packages/ai-workspace-common/components/canvas/node-preview/skill-response/edit-chat-input';
import { cn } from '@refly/utils/cn';
import { useReactFlow } from '@xyflow/react';
import { useInvokeAction } from '@refly-packages/ai-workspace-common/hooks/canvas/use-invoke-action';
import { useCanvasContext } from '@refly-packages/ai-workspace-common/context/canvas';
import { IconLoading } from '@refly-packages/ai-workspace-common/components/common/icon';
import { locateToNodePreviewEmitter } from '@refly-packages/ai-workspace-common/events/locateToNodePreview';
import { useFetchShareData } from '@refly-packages/ai-workspace-common/hooks/use-fetch-share-data';
import { processContentPreview } from '@refly-packages/ai-workspace-common/utils/content';
import { useUserStore } from '@refly/stores';
import { useActionPolling } from '@refly-packages/ai-workspace-common/hooks/canvas/use-action-polling';
import { useNodeData } from '@refly-packages/ai-workspace-common/hooks/canvas';
import { sortSteps } from '@refly/utils/step';
import { ActionContainer } from './action-container';
import { FailureNotice } from './failure-notice';

interface SkillResponseNodePreviewProps {
  node: CanvasNode<ResponseNodeMeta>;
  resultId: string;
}

const OUTPUT_STEP_NAMES = ['answerQuestion', 'generateDocument', 'generateCodeArtifact'];

const SkillResponseNodePreviewComponent = ({ node, resultId }: SkillResponseNodePreviewProps) => {
  const { result, isStreaming, updateActionResult } = useActionResultStoreShallow((state) => ({
    result: state.resultMap[resultId],
    isStreaming: !!state.streamResults[resultId],
    updateActionResult: state.updateActionResult,
  }));
  const knowledgeBaseStore = useKnowledgeBaseStoreShallow((state) => ({
    sourceListDrawerVisible: state.sourceListDrawer.visible,
  }));

  const { getNodes } = useReactFlow();
  const { setNodeData } = useNodeData();
  const { deleteNode } = useDeleteNode();

  const { canvasId, readonly } = useCanvasContext();
  const { invokeAction } = useInvokeAction({ source: 'skill-response-node-preview' });
  const { resetFailedState } = useActionPolling();

  const { t } = useTranslation();
  const [editMode, setEditMode] = useState(false);
  const [loading, setLoading] = useState(!result);
  const [currentQuery, setCurrentQuery] = useState<string | null>(null);

  const shareId = node.data?.metadata?.shareId;
  const { data: shareData } = useFetchShareData(shareId);

  const [statusText, setStatusText] = useState('');

  useEffect(() => {
    if (shareData && !result) {
      updateActionResult(resultId, shareData);
      setLoading(false);
    }
  }, [shareData, result, resultId, updateActionResult]);

  const fetchActionResult = async (resultId: string) => {
    const { isLogin } = useUserStore.getState();
    if (!isLogin) {
      return;
    }

    setLoading(true);
    const { data, error } = await getClient().getActionResult({
      query: { resultId },
    });
    setLoading(false);

    if (error || !data?.success) {
      return;
    }

    updateActionResult(resultId, data.data!);

    const remoteResult = data.data;
    const node = getNodes().find((node) => node.data?.entityId === resultId);
    if (node && remoteResult) {
      setNodeData(node.id, {
        title: remoteResult.title,
        contentPreview: processContentPreview(remoteResult.steps?.map((s) => s?.content || '')),
        metadata: {
          status: remoteResult?.status,
          reasoningContent: processContentPreview(
            remoteResult.steps?.map((s) => s?.reasoningContent || ''),
          ),
        },
      });
    }
  };

  useEffect(() => {
    if (!result && !shareId) {
      fetchActionResult(resultId);
    } else if (result) {
      setLoading(false);
    }
  }, [resultId, result, shareId]);

  const scrollToBottom = useCallback(
    (event: { resultId: string; payload: ActionResult }) => {
      if (event.resultId !== resultId || event.payload?.status !== 'executing') {
        return;
      }

      const container = document.body.querySelector('.preview-container');
      if (container) {
        const { scrollHeight, clientHeight } = container;
        container.scroll({
          behavior: 'smooth',
          top: scrollHeight - clientHeight + 50,
        });
      }
    },
    [resultId],
  );

  useEffect(() => {
    actionEmitter.on('updateResult', scrollToBottom);
    return () => {
      actionEmitter.off('updateResult', scrollToBottom);
    };
  }, [scrollToBottom]);

  const { data } = node;

  const title = result?.title ?? data?.title;
  const actionMeta = result?.actionMeta ?? data?.metadata?.actionMeta;
  const version = result?.version ?? data?.metadata?.version ?? 0;
  const modelInfo = result?.modelInfo ?? data?.metadata?.modelInfo;
  const tplConfig = result?.tplConfig ?? data?.metadata?.tplConfig;
  const runtimeConfig = result?.runtimeConfig ?? data?.metadata?.runtimeConfig;
  const structuredData = data?.metadata?.structuredData;

  // Use query from multiple sources in priority order:
  // 1. currentQuery (real-time edited query)
  // 2. structuredData.query (from node metadata)
  // 3. result.input.query (from action result)
  // 4. title (fallback)
  const query =
    currentQuery ?? (structuredData?.query as string) ?? (result?.input?.query as string) ?? title;

  const { steps = [], context, history = [] } = result ?? {};
  const contextItems = useMemo(() => {
    // Prefer contextItems from node metadata
    if (data?.metadata?.contextItems) {
      return purgeContextItems(data?.metadata?.contextItems);
    }

    // Fallback to contextItems from context (could be legacy nodes)
    return convertResultContextToItems(context ?? {}, history);
  }, [data, context, history]);

  useEffect(() => {
    const skillName = actionMeta?.name || 'commonQnA';
    if (result?.status !== 'executing' && result?.status !== 'waiting') return;
    setEditMode(false);

    const sortedSteps = sortSteps(steps);

    if (sortedSteps.length === 0) {
      setStatusText(
        t(`${skillName}.steps.analyzeQuery.description`, {
          ns: 'skill',
        }),
      );
      return;
    }

    const lastStep = sortedSteps[sortedSteps.length - 1];
    setStatusText(
      t(`${skillName}.steps.${lastStep.name}.description`, {
        ns: 'skill',
      }),
    );
  }, [result?.status, steps, t]);

  const handleDelete = useCallback(() => {
    deleteNode({
      id: node.id,
      type: 'skillResponse',
      data: node.data,
      position: node.position || { x: 0, y: 0 },
    });
  }, [node, deleteNode]);

  const handleRetry = useCallback(() => {
    // Reset failed state before retrying
    resetFailedState(resultId);

    // Update node status immediately to show "waiting" state
    setNodeData(node.id, {
      ...node.data,
      metadata: {
        ...node.data?.metadata,
        status: 'waiting',
      },
    });

    invokeAction(
      {
        resultId,
        query: title,
        selectedSkill: {
          name: actionMeta?.name || 'commonQnA',
        },
        contextItems,
      },
      {
        entityId: canvasId,
        entityType: 'canvas',
      },
    );
  }, [resultId, title, canvasId, invokeAction, resetFailedState, setNodeData, node.id, node.data]);

  useEffect(() => {
    const handleLocateToPreview = (event: { id: string; type?: 'editResponse' }) => {
      if (event.id === node.id && event.type === 'editResponse') {
        setEditMode(true);
      }
    };

    locateToNodePreviewEmitter.on('locateToNodePreview', handleLocateToPreview);

    return () => {
      locateToNodePreviewEmitter.off('locateToNodePreview', handleLocateToPreview);
    };
  }, [node.id]);

  if (!result && !loading) {
    return (
      <div className="h-full w-full flex items-center justify-center">
        <Result
          status="404"
          subTitle={t('canvas.skillResponse.resultNotFound')}
          extra={<Button onClick={handleDelete}>{t('canvas.nodeActions.delete')}</Button>}
        />
      </div>
    );
  }

  const outputStep = steps.find((step) => OUTPUT_STEP_NAMES.includes(step.name));

  return (
<<<<<<< HEAD
    <div className="flex flex-col gap-4 h-full max-w-[1024px] mx-auto overflow-hidden">
      {query && (
=======
    <div
      className="flex flex-col gap-4 h-full max-w-[1024px] mx-auto overflow-hidden"
      onClick={() => {
        if (editMode) {
          setEditMode(false);
        }
      }}
    >
      {title && (
>>>>>>> 49aefcad
        <div className="px-4 pt-4">
          <EditChatInput
            enabled={editMode}
            resultId={resultId}
            version={version}
            contextItems={contextItems}
            query={query}
            actionMeta={actionMeta}
            modelInfo={
              modelInfo ?? {
                name: '',
                label: '',
                provider: '',
                contextLimit: 0,
                maxOutput: 0,
              }
            }
            setEditMode={setEditMode}
            tplConfig={tplConfig}
            runtimeConfig={runtimeConfig}
            onQueryChange={setCurrentQuery}
          />
          <PreviewChatInput
            enabled={!editMode}
            readonly={readonly}
            contextItems={contextItems}
            query={query}
            actionMeta={actionMeta}
            setEditMode={setEditMode}
          />
        </div>
      )}

      <div className="flex-1 min-h-0 overflow-y-auto px-4">
        <Spin
          spinning={!isStreaming && result?.status === 'executing'}
          indicator={<IconLoading className="animate-spin" />}
          size="large"
          tip={t('canvas.skillResponse.generating')}
          wrapperClassName="h-full w-full flex flex-col"
        >
          <div
            className={cn(
              'h-full overflow-auto preview-container transition-opacity duration-500',
              { 'opacity-30': editMode },
            )}
          >
            {loading && <Skeleton className="mt-1" active paragraph={{ rows: 5 }} />}
            {(result?.status === 'executing' || result?.status === 'waiting') &&
              !outputStep &&
              statusText && (
                <div className="flex flex-col gap-2 animate-pulse">
                  <Divider dashed className="my-2" />
                  <div className="m-2 flex items-center gap-1 text-gray-500">
                    <Thinking size={16} />
                    <span className="text-sm">{statusText}</span>
                  </div>
                </div>
              )}
            {outputStep && (
              <>
                <Divider dashed className="my-2" />
                <ActionStepCard
                  result={result}
                  step={outputStep}
                  status={result?.status}
                  query={title}
                />
              </>
            )}
            {result?.status === 'failed' && (
              <FailureNotice result={result} handleRetry={handleRetry} />
            )}
          </div>
        </Spin>
      </div>

      {outputStep && <ActionContainer result={result} step={outputStep} nodeId={node.id} />}

      {knowledgeBaseStore?.sourceListDrawerVisible ? (
        <SourceListModal classNames="source-list-modal" />
      ) : null}
    </div>
  );
};

export const SkillResponseNodePreview = memo(
  SkillResponseNodePreviewComponent,
  (prevProps, nextProps) => {
    return prevProps.node.id === nextProps.node.id && prevProps.resultId === nextProps.resultId;
  },
);<|MERGE_RESOLUTION|>--- conflicted
+++ resolved
@@ -258,10 +258,6 @@
   const outputStep = steps.find((step) => OUTPUT_STEP_NAMES.includes(step.name));
 
   return (
-<<<<<<< HEAD
-    <div className="flex flex-col gap-4 h-full max-w-[1024px] mx-auto overflow-hidden">
-      {query && (
-=======
     <div
       className="flex flex-col gap-4 h-full max-w-[1024px] mx-auto overflow-hidden"
       onClick={() => {
@@ -271,7 +267,6 @@
       }}
     >
       {title && (
->>>>>>> 49aefcad
         <div className="px-4 pt-4">
           <EditChatInput
             enabled={editMode}
