--- conflicted
+++ resolved
@@ -50,7 +50,7 @@
 
   const { canvasId } = useCanvasContext();
   const { invokeAction } = useInvokeAction();
-  const skill = useFindSkill(actionMeta?.name);
+  const skill = useFindSkill(localActionMeta?.name);
 
   const handleSendMessage = useCallback(() => {
     // Synchronize edges with latest context items
@@ -77,20 +77,7 @@
         entityId: canvasId,
         entityType: 'canvas',
       },
-<<<<<<< HEAD
     );
-=======
-      modelName: editModelInfo?.name,
-      context: convertContextItemsToContext(editContextItems),
-      resultHistory: editContextItems
-        .filter((item) => item.type === 'skillResponse')
-        .map((item) => ({
-          resultId: item.data?.entityId,
-          title: item.data?.title,
-        })),
-      skillName: localActionMeta?.name,
-    });
->>>>>>> dedbd16a
     setEditMode(false);
   }, [resultId, editQuery, editModelInfo, editContextItems, localActionMeta]);
 
