--- conflicted
+++ resolved
@@ -307,8 +307,7 @@
     }
   };
 
-<<<<<<< HEAD
-  const customActions: CustomAction[] = useMemo(
+  const _customActions: CustomAction[] = useMemo(
     () => [
       {
         icon: <GrRevert className="flex items-center" />,
@@ -343,8 +342,6 @@
     ],
   );
 
-=======
->>>>>>> 2fabba2c
   if (!enabled) {
     return null;
   }
