import { memo, useMemo, useState } from 'react';
import { useTranslation } from 'react-i18next';
import { useCanvasResourcesPanelStoreShallow } from '@refly/stores';
import { useCallback } from 'react';
import { Divider, Button, message } from 'antd';
import { Resource, Play, Note1, AiChat, Chat } from 'refly-icons';
import { ToolsDependency } from '../tools-dependency';
import { CreateVariablesModal } from '@refly-packages/ai-workspace-common/components/canvas/workflow-variables';
import { genMemoID } from '@refly/utils/id';
import { useAddNode } from '@refly-packages/ai-workspace-common/hooks/canvas/use-add-node';

interface ToolbarButtonsProps {
  canvasId: string;
}

<<<<<<< HEAD
export const ToolbarButtons = memo(({ canvasId }: ToolbarButtonsProps) => {
  const { t } = useTranslation();
  const { addNode } = useAddNode();

  const [showCreateVariablesModal, setShowCreateVariablesModal] = useState(false);

  const handleCloseModal = useCallback(() => {
    setShowCreateVariablesModal(false);
  }, [setShowCreateVariablesModal]);

  const { sidePanelVisible, setSidePanelVisible, showWorkflowRun, setShowWorkflowRun } =
    useCanvasResourcesPanelStoreShallow((state) => ({
      sidePanelVisible: state.sidePanelVisible,
      setSidePanelVisible: state.setSidePanelVisible,
      showWorkflowRun: state.showWorkflowRun,
      setShowWorkflowRun: state.setShowWorkflowRun,
    }));

  const handleResourcesPanelOpen = useCallback(() => {
    setSidePanelVisible(!sidePanelVisible);
  }, [sidePanelVisible, setSidePanelVisible]);

  const handleShowWorkflowRun = useCallback(() => {
    setShowWorkflowRun(!showWorkflowRun);
  }, [showWorkflowRun, setShowWorkflowRun]);

  const handleAddUserInput = useCallback(() => {
    setShowCreateVariablesModal(true);
  }, [setShowCreateVariablesModal]);

  const createMemo = (position: { x: number; y: number }) => {
    const memoId = genMemoID();
    addNode(
      {
        type: 'memo',
        data: { title: t('canvas.nodeTypes.memo'), entityId: memoId },
        position: position,
      },
      [],
      true,
      true,
=======
export const ToolbarButtons = memo(
  ({ canvasId, copilotWidth, setCopilotWidth }: ToolbarButtonsProps) => {
    const { t } = useTranslation();
    const isLogin = useUserStoreShallow((state) => state.isLogin);
    const { readonly } = useCanvasContext();

    const { sidePanelVisible, setSidePanelVisible, showWorkflowRun, setShowWorkflowRun } =
      useCanvasResourcesPanelStoreShallow((state) => ({
        sidePanelVisible: state.sidePanelVisible,
        setSidePanelVisible: state.setSidePanelVisible,
        showWorkflowRun: state.showWorkflowRun,
        setShowWorkflowRun: state.setShowWorkflowRun,
      }));

    const isResourceLibraryVisible = useMemo(() => {
      return sidePanelVisible && !showWorkflowRun;
    }, [sidePanelVisible, showWorkflowRun]);

    const handleResourcesPanelOpen = useCallback(() => {
      if (isResourceLibraryVisible) {
        setSidePanelVisible(false);
        setShowWorkflowRun(false);
      } else {
        setSidePanelVisible(true);
        setShowWorkflowRun(false);
      }
    }, [isResourceLibraryVisible, setSidePanelVisible, setShowWorkflowRun]);

    const handleCopilotOpen = useCallback(() => {
      if (copilotWidth === 0) {
        setCopilotWidth(400);
      } else {
        setCopilotWidth(0);
      }
    }, [copilotWidth, setCopilotWidth]);

    return (
      <div className="absolute top-0 left-0 right-0 z-20 p-2 flex items-center justify-center pointer-events-none">
        <div className="flex items-center gap-2 p-2 bg-refly-bg-content-z2 rounded-2xl border-solid border-[1px] border-refly-Card-Border pointer-events-auto">
          {isLogin && !readonly && (
            <>
              <Button
                type="text"
                icon={copilotWidth === 0 ? <SideRight size={18} /> : <SideLeft size={18} />}
                onClick={handleCopilotOpen}
                className={cn('p-2 font-semibold', copilotWidth !== 0 ? 'bg-refly-fill-hover' : '')}
              >
                Copilot
              </Button>

              <Divider type="vertical" className="m-0 h-5 bg-refly-Card-Border" />
            </>
          )}

          <ToolsDependency canvasId={canvasId} />

          <Button
            type="text"
            icon={<Resource size={18} />}
            onClick={handleResourcesPanelOpen}
            className={`p-2 font-semibold ${isResourceLibraryVisible ? 'bg-refly-fill-hover' : ''}`}
          >
            {t('canvas.toolbar.tooltip.resourceLibrary')}
          </Button>
        </div>
      </div>
>>>>>>> d97ce12a
    );
  };

  const handleAddAgent = useCallback(() => {
    message.info('Add Agent is coming soon');
  }, []);

  const handleAddMemo = useCallback(() => {
    createMemo({ x: 0, y: 0 });
  }, []);

  const actions = useMemo(() => {
    return [
      {
        key: 'addUserInput',
        icon: <Chat size={16} />,
        onClick: handleAddUserInput,
        label: t('canvas.toolbar.tooltip.addUserInput'),
        active: false,
      },
      {
        key: 'addAgent',
        icon: <AiChat size={16} />,
        onClick: handleAddAgent,
        label: t('canvas.toolbar.tooltip.addAgent'),
        active: false,
      },
      {
        key: 'addNote',
        icon: <Note1 size={16} />,
        onClick: handleAddMemo,
        label: t('canvas.toolbar.tooltip.addNote'),
      },
      { type: 'divider', key: 'divider-1' },
      {
        key: 'resources',
        icon: <Resource size={16} />,
        onClick: handleResourcesPanelOpen,
        label: t('canvas.toolbar.tooltip.resourceLibrary'),
        active: sidePanelVisible,
      },
    ];
  }, [
    handleAddUserInput,
    handleAddAgent,
    handleAddMemo,
    handleResourcesPanelOpen,
    t,
    sidePanelVisible,
  ]);

  return (
    <div className="absolute bottom-6 left-0 right-0 z-20 p-2 flex items-center justify-center pointer-events-none">
      <div className="flex items-center gap-[5px] p-2 bg-refly-bg-content-z2 rounded-xl border-solid border-[1px] border-refly-Card-Border shadow-refly-m pointer-events-auto">
        {actions.map((action) =>
          action.type === 'divider' ? (
            <Divider key={action.key} type="vertical" className="m-0 h-5 bg-refly-Card-Border" />
          ) : (
            <Button
              key={action.key}
              type="text"
              icon={action.icon}
              onClick={action.onClick}
              className="px-[10px] py-[5px] font-semibold"
            >
              {action.label}
            </Button>
          ),
        )}
        <Divider type="vertical" className="m-0 h-5 bg-refly-Card-Border" />

        <ToolsDependency canvasId={canvasId} />

        <Button
          type="primary"
          icon={<Play size={16} />}
          onClick={handleShowWorkflowRun}
          className="px-[10px] py-[5px] font-semibold ml-4"
        >
          {t('canvas.toolbar.tooltip.previewWorkflowRun')}
        </Button>
      </div>

      <CreateVariablesModal
        visible={showCreateVariablesModal}
        onCancel={handleCloseModal}
        variableType="string"
        mode="create"
      />
    </div>
  );
});

ToolbarButtons.displayName = 'ToolbarButtons';<|MERGE_RESOLUTION|>--- conflicted
+++ resolved
@@ -13,7 +13,6 @@
   canvasId: string;
 }
 
-<<<<<<< HEAD
 export const ToolbarButtons = memo(({ canvasId }: ToolbarButtonsProps) => {
   const { t } = useTranslation();
   const { addNode } = useAddNode();
@@ -55,74 +54,6 @@
       [],
       true,
       true,
-=======
-export const ToolbarButtons = memo(
-  ({ canvasId, copilotWidth, setCopilotWidth }: ToolbarButtonsProps) => {
-    const { t } = useTranslation();
-    const isLogin = useUserStoreShallow((state) => state.isLogin);
-    const { readonly } = useCanvasContext();
-
-    const { sidePanelVisible, setSidePanelVisible, showWorkflowRun, setShowWorkflowRun } =
-      useCanvasResourcesPanelStoreShallow((state) => ({
-        sidePanelVisible: state.sidePanelVisible,
-        setSidePanelVisible: state.setSidePanelVisible,
-        showWorkflowRun: state.showWorkflowRun,
-        setShowWorkflowRun: state.setShowWorkflowRun,
-      }));
-
-    const isResourceLibraryVisible = useMemo(() => {
-      return sidePanelVisible && !showWorkflowRun;
-    }, [sidePanelVisible, showWorkflowRun]);
-
-    const handleResourcesPanelOpen = useCallback(() => {
-      if (isResourceLibraryVisible) {
-        setSidePanelVisible(false);
-        setShowWorkflowRun(false);
-      } else {
-        setSidePanelVisible(true);
-        setShowWorkflowRun(false);
-      }
-    }, [isResourceLibraryVisible, setSidePanelVisible, setShowWorkflowRun]);
-
-    const handleCopilotOpen = useCallback(() => {
-      if (copilotWidth === 0) {
-        setCopilotWidth(400);
-      } else {
-        setCopilotWidth(0);
-      }
-    }, [copilotWidth, setCopilotWidth]);
-
-    return (
-      <div className="absolute top-0 left-0 right-0 z-20 p-2 flex items-center justify-center pointer-events-none">
-        <div className="flex items-center gap-2 p-2 bg-refly-bg-content-z2 rounded-2xl border-solid border-[1px] border-refly-Card-Border pointer-events-auto">
-          {isLogin && !readonly && (
-            <>
-              <Button
-                type="text"
-                icon={copilotWidth === 0 ? <SideRight size={18} /> : <SideLeft size={18} />}
-                onClick={handleCopilotOpen}
-                className={cn('p-2 font-semibold', copilotWidth !== 0 ? 'bg-refly-fill-hover' : '')}
-              >
-                Copilot
-              </Button>
-
-              <Divider type="vertical" className="m-0 h-5 bg-refly-Card-Border" />
-            </>
-          )}
-
-          <ToolsDependency canvasId={canvasId} />
-
-          <Button
-            type="text"
-            icon={<Resource size={18} />}
-            onClick={handleResourcesPanelOpen}
-            className={`p-2 font-semibold ${isResourceLibraryVisible ? 'bg-refly-fill-hover' : ''}`}
-          >
-            {t('canvas.toolbar.tooltip.resourceLibrary')}
-          </Button>
-        </div>
-      </div>
->>>>>>> d97ce12a
     );
   };
 
@@ -176,7 +107,7 @@
 
   return (
     <div className="absolute bottom-6 left-0 right-0 z-20 p-2 flex items-center justify-center pointer-events-none">
-      <div className="flex items-center gap-[5px] p-2 bg-refly-bg-content-z2 rounded-xl border-solid border-[1px] border-refly-Card-Border shadow-refly-m pointer-events-auto">
+      <div className="flex items-center gap-2 p-2 bg-refly-bg-content-z2 rounded-2xl border-solid border-[1px] border-refly-Card-Border pointer-events-auto">
         {actions.map((action) =>
           action.type === 'divider' ? (
             <Divider key={action.key} type="vertical" className="m-0 h-5 bg-refly-Card-Border" />
