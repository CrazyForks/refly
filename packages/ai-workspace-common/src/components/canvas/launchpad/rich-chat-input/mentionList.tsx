--- conflicted
+++ resolved
@@ -98,8 +98,6 @@
       });
 
       if (data?.success) {
-<<<<<<< HEAD
-=======
         message.success(
           <div className="flex items-center gap-2">
             <span>
@@ -116,7 +114,6 @@
           </div>,
           5, // Show for 5 seconds
         );
->>>>>>> afdd677a
         refetchWorkflowVariables();
         const newMentionItem: MentionItem = { ...newItem, source: 'variables' } as MentionItem;
         command(newMentionItem);
