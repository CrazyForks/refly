import { useCallback, useMemo, useEffect, useState, useRef, memo } from 'react';
import { Modal, Result, message, Splitter, Popover } from 'antd';
import { useTranslation } from 'react-i18next';
import {
  ReactFlow,
  Background,
  ReactFlowProvider,
  useReactFlow,
  Node,
  Edge,
  useStore,
  SelectionMode,
} from '@xyflow/react';
import { useShallow } from 'zustand/react/shallow';
import { CanvasNode } from '@refly/canvas-common';
import { nodeTypes } from './nodes';
import { TopToolbar } from './top-toolbar';
import { useNodeOperations } from '@refly-packages/ai-workspace-common/hooks/canvas/use-node-operations';
import { useNodeSelection } from '@refly-packages/ai-workspace-common/hooks/canvas/use-node-selection';
import { useAddNode } from '@refly-packages/ai-workspace-common/hooks/canvas/use-add-node';
import {
  CanvasProvider,
  useCanvasContext,
} from '@refly-packages/ai-workspace-common/context/canvas';
import { useEdgeStyles } from './constants';
import {
  useCanvasStore,
  useCanvasStoreShallow,
  useCanvasNodesStore,
<<<<<<< HEAD
  usePilotStoreShallow,
=======
  useUserStore,
  useUserStoreShallow,
>>>>>>> f09355ba
  useCanvasResourcesPanelStoreShallow,
} from '@refly/stores';
import { Spin } from '@refly-packages/ai-workspace-common/components/common/spin';
import { locateToNodePreviewEmitter } from '@refly-packages/ai-workspace-common/events/locateToNodePreview';
import { UnifiedContextMenu } from './unified-context-menu';
import { useNodePreviewControl } from '@refly-packages/ai-workspace-common/hooks/canvas/use-node-preview-control';
import {
  EditorPerformanceProvider,
  useEditorPerformance,
} from '@refly-packages/ai-workspace-common/context/editor-performance';
import { CanvasNodeType } from '@refly/openapi-schema';
import { useEdgeOperations } from '@refly-packages/ai-workspace-common/hooks/canvas/use-edge-operations';
import { MultiSelectionMenus } from './multi-selection-menu';
import { CustomEdge } from './edges/custom-edge';
import NotFoundOverlay from './NotFoundOverlay';
import { useDragToCreateNode } from '@refly-packages/ai-workspace-common/hooks/canvas/use-drag-create-node';
import { useDragDropPaste } from '@refly-packages/ai-workspace-common/hooks/canvas/use-drag-drop-paste';

import '@xyflow/react/dist/style.css';
import './index.scss';
<<<<<<< HEAD
import { useGetPilotSessionDetail } from '@refly-packages/ai-workspace-common/queries';
=======
import { useUpdateSettings } from '@refly-packages/ai-workspace-common/queries';
>>>>>>> f09355ba
import { EmptyGuide } from './empty-guide';
import { useLinearThreadReset } from '@refly-packages/ai-workspace-common/hooks/canvas/use-linear-thread-reset';
import HelperLines from './common/helper-line/index';
import { useListenNodeOperationEvents } from '@refly-packages/ai-workspace-common/hooks/canvas/use-listen-node-events';
import { runtime } from '@refly/ui-kit';
import getClient from '@refly-packages/ai-workspace-common/requests/proxiedRequest';
import {
  NodeContextMenuSource,
  NodeDragCreateInfo,
  nodeOperationsEmitter,
} from '@refly-packages/ai-workspace-common/events/nodeOperations';
import { useCanvasInitialActions } from '@refly-packages/ai-workspace-common/hooks/use-canvas-initial-actions';
import { CanvasResources, CanvasResourcesWidescreenModal } from './canvas-resources';
import { ResourceOverview } from './canvas-resources/share/resource-overview';
import { ToolbarButtons } from './top-toolbar/toolbar-buttons';
import { useHandleOrphanNode } from '@refly-packages/ai-workspace-common/hooks/use-handle-orphan-node';
import { WorkflowRun } from './workflow-run';
import { useMatch } from '@refly-packages/ai-workspace-common/utils/router';
import { UploadNotification } from '@refly-packages/ai-workspace-common/components/common/upload-notification';
import { Copilot } from './copilot';

const GRID_SIZE = 10;

const selectionStyles = `
  .react-flow__selection {
    background: rgba(0, 150, 143, 0.03) !important;
    border: 0.5px solid #0E9F77 !important;
  }
  
  .react-flow__nodesselection-rect {
    background: rgba(0, 150, 143, 0.03) !important;
    border: 0.5px solid #0E9F77 !important;
  }
  
  /* Prevent text selection outside canvas during drag */
  .react-flow__pane.selecting {
    user-select: none;
  }
  
  .react-flow__pane.selecting * {
    user-select: none !important;
  }
  
  /* Ensure canvas selection works properly */
  .react-flow__pane {
    user-select: auto;
  }
`;

interface ContextMenuState {
  open: boolean;
  position: { x: number; y: number };
  type: 'canvas' | 'node' | 'selection' | 'doubleClick';
  nodeId?: string;
  nodeType?: CanvasNodeType;
  isSelection?: boolean;
  source?: 'node' | 'handle';
  dragCreateInfo?: NodeDragCreateInfo;
}

// Add new memoized components
const MemoizedBackground = memo(Background);

interface FlowProps {
  canvasId: string;
  copilotWidth: number;
  setCopilotWidth: (width: number | null) => void;
}

const Flow = memo(({ canvasId, copilotWidth, setCopilotWidth }: FlowProps) => {
  const { t } = useTranslation();

  useHandleOrphanNode();

  useCanvasInitialActions(canvasId);

  const { addNode } = useAddNode();
  const { nodes, edges } = useStore(
    useShallow((state) => ({
      nodes: state.nodes,
      edges: state.edges,
    })),
  );
  const selectedNodes = nodes.filter((node) => node.selected) || [];

  const getPageByCanvasId = useCallback(async () => {
    if (!canvasId) return;

    const res = await getClient().getPageByCanvasId({
      path: { canvasId },
    });
    if (res?.data?.success) {
      const pageData = res.data.data;
      if (pageData?.page?.pageId) {
        setCanvasPage(canvasId, pageData.page.pageId);
      }
    }
  }, [canvasId]);

  const {
    onNodesChange,
    truncateAllNodesContent,
    onNodeDragStop,
    helperLineHorizontal,
    helperLineVertical,
  } = useNodeOperations();
  const { setSelectedNode } = useNodeSelection();

  const { onEdgesChange, onConnect } = useEdgeOperations();
  const edgeStyles = useEdgeStyles();

  // Call truncateAllNodesContent when nodes are loaded
  useEffect(() => {
    if (nodes.length > 0) {
      truncateAllNodesContent();
    }
  }, [canvasId, truncateAllNodesContent]);

  const reactFlowInstance = useReactFlow();

  const { pendingNode, clearPendingNode } = useCanvasNodesStore();
  const { loading, readonly, shareNotFound, shareLoading, undo, redo } = useCanvasContext();

  const {
    canvasInitialized,
    operatingNodeId,
    setOperatingNodeId,
    setInitialFitViewCompleted,
    setCanvasPage,
    showSlideshow,
    setShowSlideshow,
    setContextMenuOpenedCanvasId,
  } = useCanvasStoreShallow((state) => ({
    canvasInitialized: state.canvasInitialized[canvasId],
    operatingNodeId: state.operatingNodeId,
    setOperatingNodeId: state.setOperatingNodeId,
    setInitialFitViewCompleted: state.setInitialFitViewCompleted,
    setCanvasPage: state.setCanvasPage,
    showSlideshow: state.showSlideshow,
    setShowSlideshow: state.setShowSlideshow,
    setContextMenuOpenedCanvasId: state.setContextMenuOpenedCanvasId,
  }));

  const { showWorkflowRun, setShowWorkflowRun } = useCanvasResourcesPanelStoreShallow((state) => ({
    setShowWorkflowRun: state.setShowWorkflowRun,
    showWorkflowRun: state.showWorkflowRun,
  }));

  const { handleNodePreview } = useNodePreviewControl({ canvasId });

  // Use the reset hook to handle canvas ID changes
  useLinearThreadReset(canvasId);

  useEffect(() => {
    return () => {
      setInitialFitViewCompleted(false);
    };
  }, [canvasId, setInitialFitViewCompleted]);

  useEffect(() => {
    // Only run fitView if we have nodes and this is the initial render
    const timeoutId = setTimeout(() => {
      const { initialFitViewCompleted } = useCanvasStore.getState();
      if (nodes?.length > 0 && !initialFitViewCompleted) {
        reactFlowInstance.fitView({
          padding: 0.2,
          duration: 200,
          minZoom: 0.1,
          maxZoom: 1,
        });
        setInitialFitViewCompleted(true);
      }
    }, 100);

    return () => clearTimeout(timeoutId);
  }, [canvasId, nodes?.length, reactFlowInstance, setInitialFitViewCompleted]);

  const defaultEdgeOptions = useMemo(
    () => ({
      style: edgeStyles.default,
    }),
    [edgeStyles],
  );

  const flowConfig = useMemo(
    () => ({
      defaultViewport: {
        x: 0,
        y: 0,
        zoom: 0.75,
      },
      minZoom: 0.1,
      maxZoom: 2,
      fitViewOptions: {
        padding: 0.2,
        minZoom: 0.1,
        maxZoom: 2,
        duration: 200,
      },
      defaultEdgeOptions,
    }),
    [defaultEdgeOptions],
  );

  const [selectedEdgeId, setSelectedEdgeId] = useState<string | null>(null);
  const [lastClickTime, setLastClickTime] = useState(0);

  // Handle selection state to prevent text selection outside canvas
  useEffect(() => {
    let isDragging = false;
    let dragStartTime = 0;
    let hasStartedDrag = false;

    const resetDragState = () => {
      if (isDragging || hasStartedDrag) {
        isDragging = false;
        hasStartedDrag = false;
        // Re-enable text selection
        document.body.style.userSelect = '';
      }
    };

    const handleMouseDown = (event: MouseEvent) => {
      // Only handle left mouse button
      if (event.button !== 0) return;

      // Check if clicking on interactive elements (don't start selection)
      const target = event.target as HTMLElement;
      const isInteractiveElement = target.closest(
        'input, textarea, [contenteditable="true"], [role="textbox"], .chat-composer, .rich-input, [data-cy="chat-input"], [data-cy="rich-chat-input"], .ProseMirror',
      );

      if (isInteractiveElement) return;

      isDragging = false;
      hasStartedDrag = false;
      dragStartTime = Date.now();
    };

    const handleMouseMove = (event: MouseEvent) => {
      // Only handle left mouse button
      if (event.buttons !== 1) return;

      // Check if we've moved enough to consider it a drag
      const timeSinceStart = Date.now() - dragStartTime;
      const hasMovedEnough = timeSinceStart > 10;

      if (!isDragging && hasMovedEnough && !hasStartedDrag) {
        isDragging = true;
        hasStartedDrag = true;
        // Temporarily disable text selection on the document
        document.body.style.userSelect = 'none';
      }
    };

    const handleMouseUp = () => {
      resetDragState();
    };

    const handleMouseLeave = () => {
      resetDragState();
    };

    // Global mouse up handler to ensure state reset
    const handleGlobalMouseUp = () => {
      resetDragState();
    };

    // Listen for ReactFlow selection events
    const canvasContainer = document.querySelector('.react-flow');
    if (canvasContainer) {
      canvasContainer.addEventListener('mousedown', handleMouseDown);
      canvasContainer.addEventListener('mousemove', handleMouseMove);
      canvasContainer.addEventListener('mouseup', handleMouseUp);
      canvasContainer.addEventListener('mouseleave', handleMouseLeave);
    }

    // Add global event listeners for cleanup
    document.addEventListener('mouseup', handleGlobalMouseUp);

    return () => {
      if (canvasContainer) {
        canvasContainer.removeEventListener('mousedown', handleMouseDown);
        canvasContainer.removeEventListener('mousemove', handleMouseMove);
        canvasContainer.removeEventListener('mouseup', handleMouseUp);
        canvasContainer.removeEventListener('mouseleave', handleMouseLeave);
      }

      // Remove global event listeners
      document.removeEventListener('mouseup', handleGlobalMouseUp);

      // Ensure text selection is re-enabled on cleanup
      document.body.style.userSelect = '';
    };
  }, []);

  const { onConnectEnd: temporaryEdgeOnConnectEnd, onConnectStart: temporaryEdgeOnConnectStart } =
    useDragToCreateNode();

  const cleanupTemporaryEdges = useCallback(() => {
    const rfInstance = reactFlowInstance;
    rfInstance.setNodes((nodes) => nodes.filter((node) => node.type !== 'temporaryEdge'));
    rfInstance.setEdges((edges) => {
      // Get the current nodes to check if source/target is a temporary node
      const currentNodes = rfInstance.getNodes();
      const isTemporaryNode = (id: string) =>
        currentNodes.some((node) => node.id === id && node.type === 'temporaryEdge');

      return edges.filter((edge) => !isTemporaryNode(edge.source) && !isTemporaryNode(edge.target));
    });
  }, [reactFlowInstance]);

  const handlePanelClick = useCallback(
    (event: React.MouseEvent) => {
      setOperatingNodeId(null);
      setContextMenu((prev) => ({ ...prev, open: false }));

      // Clean up temporary nodes when clicking on canvas
      cleanupTemporaryEdges();

      // Reset edge selection when clicking on canvas
      if (selectedEdgeId) {
        setSelectedEdgeId(null);
      }

      // Handle double click detection
      const currentTime = new Date().getTime();
      const timeDiff = currentTime - lastClickTime;

      if (timeDiff < 300 && !readonly) {
        const flowPosition = reactFlowInstance.screenToFlowPosition({
          x: event.clientX,
          y: event.clientY,
        });

        setContextMenu({
          open: true,
          position: flowPosition,
          type: 'doubleClick',
        });
      }

      setLastClickTime(currentTime);
    },
    [
      lastClickTime,
      setOperatingNodeId,
      reactFlowInstance,
      selectedEdgeId,
      cleanupTemporaryEdges,
      readonly,
    ],
  );

  // Add scroll position state and handler
  const [showLeftIndicator, setShowLeftIndicator] = useState(false);
  const [showRightIndicator, setShowRightIndicator] = useState(false);

  const updateIndicators = useCallback(
    (container: HTMLDivElement | null) => {
      if (!container) return;

      const shouldShowLeft = container.scrollLeft > 0;
      const shouldShowRight =
        container.scrollLeft < container.scrollWidth - container.clientWidth - 1;

      if (shouldShowLeft !== showLeftIndicator) {
        setShowLeftIndicator(shouldShowLeft);
      }
      if (shouldShowRight !== showRightIndicator) {
        setShowRightIndicator(shouldShowRight);
      }
    },
    [showLeftIndicator, showRightIndicator],
  );

  useEffect(() => {
    const container = document.querySelector('.preview-container') as HTMLDivElement;
    if (container) {
      const observer = new ResizeObserver(() => {
        updateIndicators(container);
      });

      observer.observe(container);
      updateIndicators(container);

      return () => {
        observer.disconnect();
      };
    }
  }, [updateIndicators]);

  // Handle pending node
  useEffect(() => {
    if (pendingNode) {
      addNode(pendingNode);
      clearPendingNode();
    }
  }, [pendingNode, addNode, clearPendingNode]);

  const [connectionTimeout, setConnectionTimeout] = useState(false);

  // Track when provider first became unhealthy
  const unhealthyStartTimeRef = useRef<number | null>(null);

  useEffect(() => {
    // Skip if no provider or in desktop mode
    if (runtime === 'desktop') return;

    // Clear timeout state if provider becomes connected
    if (!loading) {
      setConnectionTimeout(false);
      unhealthyStartTimeRef.current = null;
      return;
    }

    // If provider is unhealthy and we haven't started tracking, start now
    if (unhealthyStartTimeRef.current === null) {
      unhealthyStartTimeRef.current = Date.now();
    }

    // Check status every two seconds after provider becomes unhealthy
    const intervalId = setInterval(() => {
      if (unhealthyStartTimeRef.current) {
        const unhealthyDuration = Date.now() - unhealthyStartTimeRef.current;

        // If provider has been unhealthy for more than 10 seconds, set timeout
        if (unhealthyDuration > 10000) {
          setConnectionTimeout(true);
          clearInterval(intervalId);
        }
      }

      // Provider became healthy, reset everything
      if (!loading) {
        clearInterval(intervalId);
        unhealthyStartTimeRef.current = null;
        setConnectionTimeout(false);
      }
    }, 2000);

    return () => {
      clearInterval(intervalId);
    };
  }, [loading]);

  useEffect(() => {
    if (!readonly) {
      getPageByCanvasId();
    }

    if (showSlideshow) {
      setShowSlideshow(false);
    }

    if (showWorkflowRun) {
      setShowWorkflowRun(false);
    }

    const unsubscribe = locateToNodePreviewEmitter.on(
      'locateToNodePreview',
      ({ canvasId: emittedCanvasId, id }) => {
        if (emittedCanvasId === canvasId) {
          requestAnimationFrame(() => {
            const previewContainer = document.querySelector('.preview-container');
            const targetPreview = document.querySelector(`[data-preview-id="${id}"]`);

            if (previewContainer && targetPreview) {
              targetPreview?.scrollIntoView?.({
                behavior: 'smooth',
                block: 'nearest',
                inline: 'center',
              });
            }
          });
        }
      },
    );

    return unsubscribe;
  }, [canvasId]);

  const [contextMenu, setContextMenu] = useState<ContextMenuState>({
    open: false,
    position: { x: 0, y: 0 },
    type: 'canvas',
  });

  useEffect(() => {
    if (contextMenu.type === 'node') {
      setContextMenuOpenedCanvasId(contextMenu.open ? (contextMenu.nodeId ?? null) : null);
    }
  }, [contextMenu, setContextMenuOpenedCanvasId]);

  // Global menu close logic
  useEffect(() => {
    const isInsideMenu = (target: HTMLElement) => {
      return (
        target.closest('[data-unified-menu]') ||
        target.closest('.canvas-search-list') ||
        target.closest('.menu-popper')
      );
    };

    const handleGlobalClick = (event: MouseEvent) => {
      if (contextMenu.open) {
        // Check if click is inside any menu
        const target = event.target as HTMLElement;
        if (!isInsideMenu(target)) {
          setContextMenu((prev) => ({ ...prev, open: false }));
        }
      }
    };

    const handleGlobalMouseDown = (event: MouseEvent) => {
      if (contextMenu.open && event.button === 0) {
        // Left mouse button - check if click is inside menu before closing
        const target = event.target as HTMLElement;
        if (!isInsideMenu(target)) {
          setContextMenu((prev) => ({ ...prev, open: false }));
        }
      }
    };

    if (contextMenu.open) {
      document.addEventListener('click', handleGlobalClick);
      document.addEventListener('mousedown', handleGlobalMouseDown);
    }

    return () => {
      document.removeEventListener('click', handleGlobalClick);
      document.removeEventListener('mousedown', handleGlobalMouseDown);
    };
  }, [contextMenu.open]);

  const onPaneContextMenu = useCallback(
    (event: React.MouseEvent) => {
      event.preventDefault();
      const flowPosition = reactFlowInstance.screenToFlowPosition({
        x: event.clientX,
        y: event.clientY,
      });

      setContextMenu({
        open: true,
        position: flowPosition,
        type: 'canvas',
      });
    },
    [reactFlowInstance],
  );

  const onNodeContextMenu = useCallback(
    (
      event: React.MouseEvent,
      node: CanvasNode<any>,
      metaInfo?: {
        source?: NodeContextMenuSource;
        dragCreateInfo?: NodeDragCreateInfo;
      },
    ) => {
      event.preventDefault();
      const flowPosition = reactFlowInstance.screenToFlowPosition({
        x: event.clientX,
        y: event.clientY,
      });

      // Map node type to menu type
      let menuNodeType: CanvasNodeType;
      switch (node.type) {
        case 'document':
          menuNodeType = 'document';
          break;
        case 'resource':
          menuNodeType = 'resource';
          break;
        case 'skillResponse':
          menuNodeType = 'skillResponse';
          break;
        case 'skill':
          menuNodeType = 'skill';
          break;
        case 'memo':
          menuNodeType = 'memo';
          break;
        case 'group':
          menuNodeType = 'group';
          break;
        case 'codeArtifact':
          menuNodeType = 'codeArtifact';
          break;
        case 'website':
          menuNodeType = 'website';
          break;
        case 'image':
          menuNodeType = 'image';
          break;
        case 'mediaSkill':
          menuNodeType = 'mediaSkill';
          break;
        case 'mediaSkillResponse':
          menuNodeType = 'mediaSkillResponse';
          break;
        case 'audio':
          menuNodeType = 'audio';
          break;
        case 'video':
          menuNodeType = 'video';
          break;
        case 'start':
          menuNodeType = 'start';
          break;
        default:
          return; // Don't show context menu for unknown node types
      }

      const { source, dragCreateInfo } = metaInfo || {};

      setContextMenu({
        open: true,
        position: flowPosition,
        type: 'node',
        source: source || 'node',
        dragCreateInfo,
        nodeId: node.id,
        nodeType: menuNodeType,
      });
    },
    [reactFlowInstance],
  );

  const handleNodeClick = useCallback(
    (event: React.MouseEvent, node: CanvasNode<any>) => {
      if (!node) return;

      if (node.id.startsWith('ghost-')) {
        setContextMenu((prev) => ({ ...prev, open: false }));
        return;
      }

      setContextMenu((prev) => ({ ...prev, open: false }));

      if (event.metaKey || event.shiftKey) {
        event.stopPropagation();
        return;
      }

      if (!node?.id) {
        console.warn('Invalid node clicked');
        return;
      }

      if (node.selected && node.id === operatingNodeId) {
        // Already in operating mode, do nothing
        return;
      }

      if (node.selected && !operatingNodeId) {
        setOperatingNodeId(node.id);
        event.stopPropagation();
      } else {
        setSelectedNode(node);
        setOperatingNodeId(null);
      }

      // Memo nodes are not previewable
      if (
        [
          'memo',
          'skill',
          'group',
          'image',
          'mediaSkill',
          'video',
          'audio',
          'mediaSkillResponse',
        ].includes(node.type)
      ) {
        return;
      }

      // Handle preview if enabled
      handleNodePreview(node);
    },
    [handleNodePreview, setOperatingNodeId, setSelectedNode],
  );

  // Memoize nodes and edges
  const memoizedNodes = useMemo(() => nodes, [nodes]);
  const memoizedEdges = useMemo(() => edges, [edges]);

  // Memoize the Background component
  const memoizedBackground = useMemo(() => <MemoizedBackground />, []);

  // Memoize the node types configuration
  const memoizedNodeTypes = useMemo(() => nodeTypes, []);

  const readonlyNodesChange = useCallback(() => {
    // No-op function for readonly mode
    return nodes;
  }, [nodes]);

  const readonlyEdgesChange = useCallback(() => {
    // No-op function for readonly mode
    return edges;
  }, [edges]);

  const readonlyConnect = useCallback(() => {
    // No-op function for readonly mode
    return;
  }, []);

  // Optimize node dragging performance
  const { setIsNodeDragging, setDraggingNodeId } = useEditorPerformance();

  const handleNodeDragStart = useCallback(
    (_: React.MouseEvent, node: Node) => {
      setIsNodeDragging(true);
      setDraggingNodeId(node.id);
    },
    [setIsNodeDragging, setDraggingNodeId],
  );

  const [readonlyDragWarningDebounce, setReadonlyDragWarningDebounce] =
    useState<NodeJS.Timeout | null>(null);

  const handleReadonlyDrag = useCallback(
    (event: React.MouseEvent) => {
      if (readonly) {
        if (!readonlyDragWarningDebounce) {
          message.warning(t('common.readonlyDragDescription'));

          const debounceTimeout = setTimeout(() => {
            setReadonlyDragWarningDebounce(null);
          }, 3000);

          setReadonlyDragWarningDebounce(debounceTimeout);
        }

        event.preventDefault();
        event.stopPropagation();
      }
    },
    [readonly, readonlyDragWarningDebounce, t],
  );

  useEffect(() => {
    return () => {
      if (readonlyDragWarningDebounce) {
        clearTimeout(readonlyDragWarningDebounce);
      }
    };
  }, [readonlyDragWarningDebounce]);

  // Handle node drag stop and apply snap positions
  const handleNodeDragStop = useCallback(
    (_event: React.MouseEvent, node: Node) => {
      if (!node) return;

      // Call the hook's onNodeDragStop method
      onNodeDragStop(node.id);

      // Reset performance tracking
      setIsNodeDragging(false);
      setDraggingNodeId(null);
    },
    [onNodeDragStop, setIsNodeDragging, setDraggingNodeId],
  );

  const onSelectionContextMenu = useCallback(
    (event: React.MouseEvent) => {
      event.preventDefault();
      const flowPosition = reactFlowInstance.screenToFlowPosition({
        x: event.clientX,
        y: event.clientY,
      });

      setContextMenu({
        open: true,
        position: flowPosition,
        type: 'selection',
        nodeType: 'group',
      });
    },
    [reactFlowInstance],
  );

  // Use the new drag, drop, paste hook
  const { handlers, DropOverlay } = useDragDropPaste({
    canvasId,
    readonly,
  });

  // Add edge types configuration
  const edgeTypes = useMemo(
    () => ({
      default: CustomEdge,
    }),
    [],
  );

  // Handle keyboard shortcuts for edge deletion and zoom
  const handleKeyDown = useCallback(
    (e: KeyboardEvent) => {
      // Skip all keyboard handling in readonly mode
      if (readonly) return;

      const target = e.target as HTMLElement;

      // Ignore input, textarea and contentEditable elements
      if (
        target.tagName === 'INPUT' ||
        target.tagName === 'TEXTAREA' ||
        target.contentEditable === 'true'
      ) {
        return;
      }

      // Check for mod key (Command on Mac, Ctrl on Windows/Linux)
      const isModKey = e.metaKey || e.ctrlKey;

      if (isModKey && e.key.toLowerCase() === 'z') {
        e.preventDefault();
        if (e.shiftKey) {
          // Mod+Shift+Z for Redo
          redo();
        } else {
          // Mod+Z for Undo
          undo();
        }
      }

      // Handle zoom shortcuts (Cmd/Ctrl + +/-)
      if (isModKey && (e.key === '+' || e.key === '=')) {
        e.preventDefault();
        reactFlowInstance.zoomIn();
      }

      if (isModKey && e.key === '-') {
        e.preventDefault();
        reactFlowInstance.zoomOut();
      }

      // Handle edge deletion
      if ((e.key === 'Delete' || e.key === 'Backspace') && selectedEdgeId) {
        e.preventDefault();
        const { setEdges } = reactFlowInstance;
        setEdges((eds) => eds.filter((e) => e.id !== selectedEdgeId));
        setSelectedEdgeId(null);
      }
    },
    [selectedEdgeId, reactFlowInstance, undo, redo, readonly],
  );

  // Handle edge click for delete button
  const handleEdgeClick = useCallback(
    (event: React.MouseEvent, edge: Edge) => {
      // Check if click is on delete button
      if ((event.target as HTMLElement).closest('.edge-delete-button')) {
        const { setEdges } = reactFlowInstance;
        setEdges((eds) => eds.filter((e) => e.id !== edge.id));
        setSelectedEdgeId(null);
        return;
      }

      // Check if click is on edge label or edge label input
      if ((event.target as HTMLElement).closest('.edge-label')) {
        return;
      }

      setSelectedEdgeId(edge.id);
    },
    [reactFlowInstance],
  );

  // Add keyboard event listener
  useEffect(() => {
    window.addEventListener('keydown', handleKeyDown);
    return () => window.removeEventListener('keydown', handleKeyDown);
  }, [handleKeyDown]);

  useEffect(() => {
    const { setEdges } = reactFlowInstance;
    setEdges((eds) =>
      eds.map((e) => {
        return {
          ...e,
          selected: e.id === selectedEdgeId,
          style: e.id === selectedEdgeId ? edgeStyles.selected : edgeStyles.default,
        };
      }),
    );
  }, [selectedEdgeId, reactFlowInstance, edgeStyles]);

  // Add event listener for node operations
  useListenNodeOperationEvents();

  // Add listener for opening node context menu
  useEffect(() => {
    const handleOpenContextMenu = (event: any) => {
      // Extract nodeId from event name
      const nodeId = event.nodeId;

      // Check if event contains necessary information
      if (event?.nodeType) {
        // Create a synthetic React mouse event
        const syntheticEvent = {
          ...event.originalEvent,
          clientX: event.x,
          clientY: event.y,
          preventDefault: () => {},
          stopPropagation: () => {},
        } as React.MouseEvent;

        // Create a simplified node object with necessary properties
        const node = {
          id: nodeId,
          type: event.nodeType as CanvasNodeType,
          data: { type: event.nodeType },
          position: { x: event.x, y: event.y },
        } as unknown as CanvasNode<any>;

        // Call onNodeContextMenu to handle context menu
        onNodeContextMenu(syntheticEvent, node, {
          source: event.source,
          dragCreateInfo: event.dragCreateInfo,
        });
      }
    };

    // Listen for all events containing openContextMenu
    nodeOperationsEmitter.on('openNodeContextMenu', handleOpenContextMenu);

    return () => {
      // Clean up event listeners
      nodeOperationsEmitter.off('openNodeContextMenu', handleOpenContextMenu);
    };
  }, [onNodeContextMenu]);

  return (
    <Spin
      className="canvas-spin w-full h-full"
      style={{ maxHeight: '100%' }}
      spinning={(readonly && shareLoading) || loading}
      tip={connectionTimeout ? t('common.connectionFailed') : t('common.loading')}
    >
      <Modal
        centered
        open={connectionTimeout}
        onOk={() => window.location.reload()}
        onCancel={() => setConnectionTimeout(false)}
        okText={t('common.retry')}
        cancelText={t('common.cancel')}
      >
        <Result
          status="warning"
          title={t('canvas.connectionTimeout.title')}
          extra={t('canvas.connectionTimeout.extra')}
        />
      </Modal>
<<<<<<< HEAD

      <div className="w-full h-full relative flex flex-col overflow-hidden shadow-sm">
        {!readonly && (
          <AnimatePresence mode="wait">
            {isPilotOpen ? (
              <motion.div
                key="pilot-panel"
                className={SessionContainerClassName}
                initial={{ opacity: 0, y: 40, scale: 0.95 }}
                animate={{ opacity: 1, y: 0, scale: 1 }}
                exit={{ opacity: 0, y: 40, scale: 0.95 }}
                transition={{ duration: 0.3, ease: 'easeInOut' }}
              >
                <Pilot canvasId={canvasId} />
              </motion.div>
            ) : nodes?.length > 0 ? (
              <motion.div
                key="session-header"
                className={SessionContainerClassName}
                initial={{ opacity: 0, y: 20, scale: 0.95 }}
                animate={{ opacity: 1, y: 0, scale: 1 }}
                exit={{ opacity: 0, y: 20, scale: 0.95 }}
                transition={{ duration: 0.25, ease: 'easeInOut' }}
              >
                <SessionHeader
                  canvasId={canvasId}
                  session={session}
                  steps={session?.steps ?? []}
                  onClick={handleClick}
                  onSessionClick={handleSessionClick}
                />
              </motion.div>
            ) : (
              <motion.div
                key="start-button"
                className="absolute bottom-4 left-[calc(50%-140px)] z-20"
                initial={{ opacity: 0, y: 20, scale: 0.9 }}
                animate={{ opacity: 1, y: 0, scale: 1 }}
                exit={{ opacity: 0, y: 20, scale: 0.9 }}
                transition={{ duration: 0.25, ease: 'easeInOut' }}
              >
                <motion.div
                  whileHover={{
                    scale: 1.02,
                    transition: { duration: 0.2 },
                  }}
                  whileTap={{
                    scale: 0.98,
                    transition: { duration: 0.1 },
                  }}
                >
                  <Button
                    type="default"
                    className="rounded-[20px] h-14 py-3 px-4 shadow-refly-xl hover:shadow transition-colors flex items-center gap-3 w-[280px] max-w-[92vw] border-[1px] border-solid border-refly-Card-Border bg-refly-bg-glass-content backdrop-blur-[20px]"
                    onClick={() => setIsPilotOpen(true)}
                  >
                    <motion.div
                      className="flex items-center shrink-0"
                      initial={{ x: -5 }}
                      animate={{ x: 0 }}
                      transition={{ duration: 0.2, delay: 0.1 }}
                    >
                      <Logo logoProps={{ show: false }} />
                      <span className="text-refly-text-0 text-[14px] ml-0.5">Agent</span>
                    </motion.div>
                    <motion.span
                      className="text-refly-text-2 text-[16px] font-normal"
                      initial={{ opacity: 0, x: 5 }}
                      animate={{ opacity: 1, x: 0 }}
                      transition={{ duration: 0.2, delay: 0.2 }}
                    >
                      {t('canvas.launchpad.placeholder', 'Describe needs...')}
                    </motion.span>
                  </Button>
                </motion.div>
              </motion.div>
            )}
          </AnimatePresence>
        )}

=======
      <div className="w-full h-[calc(100vh-16px)] relative flex flex-col overflow-hidden border-[1px] border-solid border-refly-Card-Border rounded-xl shadow-sm">
        <TopToolbar canvasId={canvasId} mode={interactionMode} changeMode={toggleInteractionMode} />
>>>>>>> f09355ba
        <div className="flex-grow relative">
          <style>{selectionStyles}</style>
          {readonly && (
            <style>{`
              .react-flow__node {
                cursor: not-allowed !important;
              }
            `}</style>
          )}
          <DropOverlay />
          <ReactFlow
            {...flowConfig}
            selectionMode={SelectionMode.Partial}
            className="bg-refly-bg-canvas"
            snapToGrid={true}
            snapGrid={[GRID_SIZE, GRID_SIZE]}
            edgeTypes={edgeTypes}
            // Unified mouse and touchpad gesture configuration
            panOnScroll={true} // Enable scroll panning
            panOnScrollSpeed={0.5} // Adjust scroll speed
            panOnDrag={true} // Enable mouse left-click and touchpad single-finger drag
            zoomOnScroll={true} // Enable scroll zooming
            zoomOnPinch={true} // Enable touchpad two-finger pinch zoom
            zoomOnDoubleClick={false}
            // Enable default selection behavior
            selectNodesOnDrag={true}
            selectionOnDrag={true}
            nodeTypes={memoizedNodeTypes}
            nodes={memoizedNodes}
            edges={memoizedEdges}
            onNodesChange={readonly ? readonlyNodesChange : onNodesChange}
            onEdgesChange={readonly ? readonlyEdgesChange : onEdgesChange}
            onConnect={readonly ? readonlyConnect : onConnect}
            onConnectStart={readonly ? undefined : temporaryEdgeOnConnectStart}
            onConnectEnd={readonly ? undefined : temporaryEdgeOnConnectEnd}
            onNodeClick={handleNodeClick as any}
            onPaneClick={handlePanelClick}
            onPaneContextMenu={readonly ? undefined : (onPaneContextMenu as any)}
            onNodeContextMenu={readonly ? undefined : (onNodeContextMenu as any)}
            onNodeDragStart={readonly ? handleReadonlyDrag : handleNodeDragStart}
            onNodeDragStop={readonly ? undefined : handleNodeDragStop}
            nodeDragThreshold={10}
            nodesDraggable={!readonly}
            nodesConnectable={!readonly}
            elementsSelectable={!readonly}
            onSelectionContextMenu={readonly ? undefined : onSelectionContextMenu}
            deleteKeyCode={readonly ? null : ['Backspace', 'Delete']}
            multiSelectionKeyCode={readonly ? null : ['Shift', 'Meta']}
            onDragOver={handlers.handleDragOver}
            onDragLeave={handlers.handleDragLeave}
            onDrop={handlers.handleDrop}
            onPaste={handlers.handlePaste}
            connectOnClick={false}
            edgesFocusable={false}
            nodesFocusable={!readonly}
            onEdgeClick={readonly ? undefined : handleEdgeClick}
          >
            {nodes?.length === 0 && canvasInitialized && <EmptyGuide canvasId={canvasId} />}

            {memoizedBackground}
            <HelperLines horizontal={helperLineHorizontal} vertical={helperLineVertical} />
          </ReactFlow>
        </div>

        {/* Display the not found overlay when shareNotFound is true */}
        {readonly && shareNotFound && <NotFoundOverlay />}
        <ToolbarButtons
          canvasId={canvasId}
          copilotWidth={copilotWidth}
          setCopilotWidth={setCopilotWidth}
        />

        <UnifiedContextMenu
          open={contextMenu.open}
          position={contextMenu.position}
          menuType={contextMenu.type}
          context={{
            nodeId: contextMenu.nodeId,
            nodeType: contextMenu.nodeType,
            source: contextMenu.source,
            dragCreateInfo: contextMenu.dragCreateInfo,
            isSelection: contextMenu.isSelection,
          }}
          setOpen={(open) => setContextMenu((prev) => ({ ...prev, open }))}
        />

        {selectedNodes.length > 0 && <MultiSelectionMenus />}
      </div>
    </Spin>
  );
});

export const Canvas = (props: { canvasId: string; readonly?: boolean }) => {
  const isPreviewCanvas = useMatch('/preview/canvas/:shareId');
  const { canvasId, readonly } = props;
  const setCurrentCanvasId = useCanvasStoreShallow((state) => state.setCurrentCanvasId);

  const {
    sidePanelVisible,
    resourcesPanelWidth,
    setResourcesPanelWidth,
    showLeftOverview,
    setShowLeftOverview,
    showWorkflowRun,
  } = useCanvasResourcesPanelStoreShallow((state) => ({
    sidePanelVisible: state.sidePanelVisible,
    resourcesPanelWidth: state.panelWidth,
    setResourcesPanelWidth: state.setPanelWidth,
    showLeftOverview: state.showLeftOverview,
    setShowLeftOverview: state.setShowLeftOverview,
    showWorkflowRun: state.showWorkflowRun,
  }));

  const [copilotWidth, setCopilotWidth] = useState(400);

  useEffect(() => {
    if (sidePanelVisible && resourcesPanelWidth === 0) {
      setResourcesPanelWidth(400);
    }
  }, [sidePanelVisible, resourcesPanelWidth, setResourcesPanelWidth]);

  useEffect(() => {
    if (readonly) {
      return;
    }

    if (canvasId && canvasId !== 'empty') {
      setCurrentCanvasId(canvasId);
    } else {
      setCurrentCanvasId(null);
    }

    return () => {
      setCurrentCanvasId(null);
    };
  }, [canvasId, setCurrentCanvasId]);

  // Handle panel resize
  const handleRightPanelResize = useCallback(
    (sizes: number[]) => {
      if (sizes.length < 3) {
        return;
      }

      if (sizes[0] !== 0) {
        setCopilotWidth(sizes[0]);
      }

      if (sizes[2] !== 0) {
        setResourcesPanelWidth(sizes[2]);
      }
    },
    [setResourcesPanelWidth, setCopilotWidth],
  );

  // Calculate max width as 50% of parent container
  const [maxPanelWidth, setMaxPanelWidth] = useState(800);

  useEffect(() => {
    const updateMaxWidth = () => {
      const canvasContainer = document.querySelector('.canvas-splitter');
      if (canvasContainer) {
        setMaxPanelWidth(Math.floor(canvasContainer.clientWidth * 0.5));
      }
    };

    // Initial calculation
    updateMaxWidth();

    // Listen for window resize events
    const resizeObserver = new ResizeObserver(updateMaxWidth);
    const canvasContainer = document.querySelector('.canvas-splitter');
    if (canvasContainer) {
      resizeObserver.observe(canvasContainer);
    }

    return () => {
      resizeObserver.disconnect();
    };
  }, []);

  // Close resources overview popover when clicking outside
  const handleClickOutsideResourcesPopover = useCallback(
    (event: MouseEvent) => {
      if (!showLeftOverview) {
        return;
      }

      const targetEl = event.target as HTMLElement | null;
      const isInside = targetEl?.closest?.('[data-refly-resources-popover="true"]');
      if (isInside) return;

      setShowLeftOverview(false);
    },
    [showLeftOverview, setShowLeftOverview],
  );

  useEffect(() => {
    if (!showLeftOverview) {
      return;
    }

    // Use capture phase to ensure we catch early
    document.addEventListener('mousedown', handleClickOutsideResourcesPopover, true);
    return () => {
      document.removeEventListener('mousedown', handleClickOutsideResourcesPopover, true);
    };
  }, [showLeftOverview, handleClickOutsideResourcesPopover]);

  return (
    <EditorPerformanceProvider>
      <ReactFlowProvider>
        <CanvasProvider readonly={readonly} canvasId={canvasId}>
          <UploadNotification />
          <TopToolbar canvasId={canvasId} />

          <Splitter
            className="canvas-splitter w-full bg-refly-bg-content-z2 rounded-xl border-solid border-[1px] border-refly-Card-Border flex-grow overflow-hidden"
            onResize={handleRightPanelResize}
          >
            <Splitter.Panel size={copilotWidth} min={400} max={maxPanelWidth}>
              <Copilot copilotWidth={copilotWidth} setCopilotWidth={setCopilotWidth} />
            </Splitter.Panel>

            <Splitter.Panel className="shadow-refly-m">
              <Flow
                canvasId={canvasId}
                copilotWidth={copilotWidth}
                setCopilotWidth={setCopilotWidth}
              />
            </Splitter.Panel>

            <Splitter.Panel
              size={sidePanelVisible ? resourcesPanelWidth : 0}
              min={400}
              max={maxPanelWidth}
            >
              {showWorkflowRun && !readonly && !isPreviewCanvas ? (
                <WorkflowRun />
              ) : (
                <Popover
                  classNames={{
                    root: 'resources-panel-popover',
                  }}
                  open={showLeftOverview}
                  onOpenChange={setShowLeftOverview}
                  arrow={false}
                  content={
                    <div className="flex w-[360px] h-full" data-refly-resources-popover="true">
                      <ResourceOverview />
                    </div>
                  }
                  placement="left"
                  align={{
                    offset: [0, 0],
                  }}
                >
                  <CanvasResources />
                </Popover>
              )}
            </Splitter.Panel>
          </Splitter>
          <CanvasResourcesWidescreenModal />
        </CanvasProvider>
      </ReactFlowProvider>
    </EditorPerformanceProvider>
  );
};

// Re-export providers for external use
export { ReactFlowProvider } from '@xyflow/react';<|MERGE_RESOLUTION|>--- conflicted
+++ resolved
@@ -27,12 +27,6 @@
   useCanvasStore,
   useCanvasStoreShallow,
   useCanvasNodesStore,
-<<<<<<< HEAD
-  usePilotStoreShallow,
-=======
-  useUserStore,
-  useUserStoreShallow,
->>>>>>> f09355ba
   useCanvasResourcesPanelStoreShallow,
 } from '@refly/stores';
 import { Spin } from '@refly-packages/ai-workspace-common/components/common/spin';
@@ -53,11 +47,6 @@
 
 import '@xyflow/react/dist/style.css';
 import './index.scss';
-<<<<<<< HEAD
-import { useGetPilotSessionDetail } from '@refly-packages/ai-workspace-common/queries';
-=======
-import { useUpdateSettings } from '@refly-packages/ai-workspace-common/queries';
->>>>>>> f09355ba
 import { EmptyGuide } from './empty-guide';
 import { useLinearThreadReset } from '@refly-packages/ai-workspace-common/hooks/canvas/use-linear-thread-reset';
 import HelperLines from './common/helper-line/index';
@@ -1018,91 +1007,7 @@
           extra={t('canvas.connectionTimeout.extra')}
         />
       </Modal>
-<<<<<<< HEAD
-
-      <div className="w-full h-full relative flex flex-col overflow-hidden shadow-sm">
-        {!readonly && (
-          <AnimatePresence mode="wait">
-            {isPilotOpen ? (
-              <motion.div
-                key="pilot-panel"
-                className={SessionContainerClassName}
-                initial={{ opacity: 0, y: 40, scale: 0.95 }}
-                animate={{ opacity: 1, y: 0, scale: 1 }}
-                exit={{ opacity: 0, y: 40, scale: 0.95 }}
-                transition={{ duration: 0.3, ease: 'easeInOut' }}
-              >
-                <Pilot canvasId={canvasId} />
-              </motion.div>
-            ) : nodes?.length > 0 ? (
-              <motion.div
-                key="session-header"
-                className={SessionContainerClassName}
-                initial={{ opacity: 0, y: 20, scale: 0.95 }}
-                animate={{ opacity: 1, y: 0, scale: 1 }}
-                exit={{ opacity: 0, y: 20, scale: 0.95 }}
-                transition={{ duration: 0.25, ease: 'easeInOut' }}
-              >
-                <SessionHeader
-                  canvasId={canvasId}
-                  session={session}
-                  steps={session?.steps ?? []}
-                  onClick={handleClick}
-                  onSessionClick={handleSessionClick}
-                />
-              </motion.div>
-            ) : (
-              <motion.div
-                key="start-button"
-                className="absolute bottom-4 left-[calc(50%-140px)] z-20"
-                initial={{ opacity: 0, y: 20, scale: 0.9 }}
-                animate={{ opacity: 1, y: 0, scale: 1 }}
-                exit={{ opacity: 0, y: 20, scale: 0.9 }}
-                transition={{ duration: 0.25, ease: 'easeInOut' }}
-              >
-                <motion.div
-                  whileHover={{
-                    scale: 1.02,
-                    transition: { duration: 0.2 },
-                  }}
-                  whileTap={{
-                    scale: 0.98,
-                    transition: { duration: 0.1 },
-                  }}
-                >
-                  <Button
-                    type="default"
-                    className="rounded-[20px] h-14 py-3 px-4 shadow-refly-xl hover:shadow transition-colors flex items-center gap-3 w-[280px] max-w-[92vw] border-[1px] border-solid border-refly-Card-Border bg-refly-bg-glass-content backdrop-blur-[20px]"
-                    onClick={() => setIsPilotOpen(true)}
-                  >
-                    <motion.div
-                      className="flex items-center shrink-0"
-                      initial={{ x: -5 }}
-                      animate={{ x: 0 }}
-                      transition={{ duration: 0.2, delay: 0.1 }}
-                    >
-                      <Logo logoProps={{ show: false }} />
-                      <span className="text-refly-text-0 text-[14px] ml-0.5">Agent</span>
-                    </motion.div>
-                    <motion.span
-                      className="text-refly-text-2 text-[16px] font-normal"
-                      initial={{ opacity: 0, x: 5 }}
-                      animate={{ opacity: 1, x: 0 }}
-                      transition={{ duration: 0.2, delay: 0.2 }}
-                    >
-                      {t('canvas.launchpad.placeholder', 'Describe needs...')}
-                    </motion.span>
-                  </Button>
-                </motion.div>
-              </motion.div>
-            )}
-          </AnimatePresence>
-        )}
-
-=======
       <div className="w-full h-[calc(100vh-16px)] relative flex flex-col overflow-hidden border-[1px] border-solid border-refly-Card-Border rounded-xl shadow-sm">
-        <TopToolbar canvasId={canvasId} mode={interactionMode} changeMode={toggleInteractionMode} />
->>>>>>> f09355ba
         <div className="flex-grow relative">
           <style>{selectionStyles}</style>
           {readonly && (
