<<<<<<< HEAD
import { MoreHorizontal, PlayCircle, FileInput, Loader2, MessageSquareDiff, FilePlus } from 'lucide-react';
import { Button, Dropdown, Tooltip } from 'antd';
import type { MenuProps } from 'antd';
import { useTranslation } from 'react-i18next';
import { IconReply, IconDelete, IconPreview } from '@refly-packages/ai-workspace-common/components/common/icon';
import { useCanvasControl } from '@refly-packages/ai-workspace-common/hooks/use-canvas-control';
import { useCanvasStoreShallow } from '@refly-packages/ai-workspace-common/stores/canvas';
import { useCanvasContext } from '@refly-packages/ai-workspace-common/context/canvas';
import { useReactFlow } from '@xyflow/react';
import { CanvasNode } from '@refly-packages/ai-workspace-common/components/canvas/nodes';
=======
import { memo } from 'react';
import { MoreHorizontal, PlayCircle, FileInput, Trash2, Loader2, MessageSquareDiff, FilePlus } from 'lucide-react';
import { Button, Dropdown, Tooltip } from 'antd';
import type { MenuProps } from 'antd';
import { useTranslation } from 'react-i18next';
import { IconReply } from '@refly-packages/ai-workspace-common/components/common/icon';
import TooltipWrapper from '@refly-packages/ai-workspace-common/components/common/tooltip-button';
>>>>>>> 532e1391

// Action button types
type ActionButtonProps = {
  icon: React.ReactNode;
  onClick: (e: any) => void;
  loading?: boolean;
  tooltip?: string;
  withTooltip?: boolean;
};

// Action button with memoization
const ActionButton = memo((props: ActionButtonProps) => {
  const { withTooltip = true, icon, onClick, loading } = props;

  const button = (
    <Button
      className="
    p-2
    rounded-lg
    bg-white
    hover:bg-gray-50
    text-[rgba(0,0,0,0.5)]
    transition-colors
    duration-200
    disabled:opacity-50
    disabled:cursor-not-allowed
  "
      type="text"
      onClick={onClick}
      disabled={loading}
    >
      {loading ? <Loader2 className="w-4 h-4 animate-spin" /> : icon}
    </Button>
  );

  return withTooltip ? (
    <TooltipWrapper tooltip={props.tooltip} placement="top">
      {button}
    </TooltipWrapper>
  ) : (
    button
  );
});

type ActionButtonsProps = {
  nodeId: string;
  type: 'document' | 'resource' | 'skill-response';
  onAddToContext?: () => void;
  onAddToChatHistory?: () => void;
  onRerun?: () => void;
  onInsertToDoc?: () => void;
  onDelete?: () => void;
  onHelpLink?: () => void;
  onAbout?: () => void;
  isProcessing?: boolean;
  isCompleted?: boolean;
  onCreateDocument?: () => void;
  isCreatingDocument?: boolean;
};

<<<<<<< HEAD
export const ActionButtons = ({
  type,
  nodeId,
  onAddToContext,
  onAddToChatHistory,
  onRerun,
  onInsertToDoc,
  onDelete,
  onHelpLink,
  onAbout,
  isProcessing,
  isCompleted,
  onCreateDocument,
  isCreatingDocument,
}: ActionButtonsProps) => {
  const { t } = useTranslation();

  const { canvasId } = useCanvasContext();
  const addPinnedNode = useCanvasStoreShallow((state) => state.addPinnedNode);

  const { getNode } = useReactFlow();

  // Define dropdown menu items
  const menuItems: MenuProps['items'] = [
    {
      key: 'delete',
      label: (
        <div className="flex items-center gap-2 text-red-600 whitespace-nowrap">
          <IconDelete className="w-4 h-4 flex-shrink-0" />
          {t('canvas.nodeActions.delete')}
        </div>
      ),
      onClick: onDelete,
      className: 'hover:bg-red-50',
    },
    // {
    //   key: 'helpLink',
    //   label: (
    //     <div className="flex items-center gap-2 whitespace-nowrap">
    //       <HelpCircle className="w-4 h-4 flex-shrink-0" />
    //       Help Link
    //     </div>
    //   ),
    //   onClick: onHelpLink,
    // },
    // {
    //   key: 'about',
    //   label: (
    //     <div className="flex items-center gap-2 whitespace-nowrap">
    //       <Info className="w-4 h-4 flex-shrink-0" />
    //       About
    //     </div>
    //   ),
    //   onClick: onAbout,
    // },
  ];
=======
// Memoized action buttons container
export const ActionButtons = memo(
  ({
    type,
    onAddToContext,
    onAddToChatHistory,
    onRerun,
    onInsertToDoc,
    onDelete,
    onHelpLink,
    onAbout,
    isProcessing,
    isCompleted,
    onCreateDocument,
    isCreatingDocument,
  }: ActionButtonsProps) => {
    const { t } = useTranslation();

    // Define dropdown menu items
    const menuItems: MenuProps['items'] = [
      {
        key: 'delete',
        label: (
          <div className="flex items-center gap-2 text-red-600 whitespace-nowrap">
            <Trash2 className="w-4 h-4 flex-shrink-0" />
            {t('canvas.nodeActions.delete')}
          </div>
        ),
        onClick: onDelete,
        className: 'hover:bg-red-50',
      },
      // {
      //   key: 'helpLink',
      //   label: (
      //     <div className="flex items-center gap-2 whitespace-nowrap">
      //       <HelpCircle className="w-4 h-4 flex-shrink-0" />
      //       Help Link
      //     </div>
      //   ),
      //   onClick: onHelpLink,
      // },
      // {
      //   key: 'about',
      //   label: (
      //     <div className="flex items-center gap-2 whitespace-nowrap">
      //       <Info className="w-4 h-4 flex-shrink-0" />
      //       About
      //     </div>
      //   ),
      //   onClick: onAbout,
      // },
    ];
>>>>>>> 532e1391

    return (
      <div
        className="
        absolute 
        -top-12
        right-0
        opacity-0 
        group-hover:opacity-100
        transition-opacity 
        duration-200
        ease-in-out
        z-50
        flex
        gap-1
        p-1
        rounded-lg
        bg-white
        border-[0.5px]
        border-[rgba(0,0,0,0.03)]
        shadow-[0px_1px_2px_0px_rgba(16,24,40,0.05)]
      "
<<<<<<< HEAD
      onClick={(e) => {
        e.stopPropagation();
        e.preventDefault();
      }}
    >
      <ActionButton
        icon={<IconPreview className="w-4 h-4" />}
        onClick={() => {
          addPinnedNode(canvasId, getNode(nodeId) as CanvasNode<any>);
        }}
        tooltip={t('canvas.nodeActions.preview')}
      />

      {/* Document specific buttons */}
      {type === 'document' && onAddToContext && (
        <ActionButton
          icon={<MessageSquareDiff className="w-4 h-4" />}
          onClick={onAddToContext}
          tooltip={t('canvas.nodeActions.addToContext')}
        />
      )}

      {/* Resource specific buttons */}
      {type === 'resource' && (
        <>
          {onAddToContext && (
            <ActionButton
              icon={<MessageSquareDiff className="w-4 h-4" />}
              onClick={onAddToContext}
              tooltip={t('canvas.nodeActions.addToContext')}
            />
          )}
          {isProcessing && (
            <ActionButton
              icon={<Loader2 className="w-4 h-4" />}
              onClick={() => {}}
              loading={true}
              tooltip={t('canvas.nodeActions.processingVector')}
            />
          )}
        </>
      )}
=======
        onClick={(e) => {
          e.stopPropagation();
          e.preventDefault();
        }}
      >
        {/* Document specific buttons */}
        {type === 'document' && onAddToContext && (
          <ActionButton
            icon={<MessageSquareDiff className="w-4 h-4" />}
            onClick={onAddToContext}
            tooltip={t('canvas.nodeActions.addToContext')}
          />
        )}
>>>>>>> 532e1391

        {/* Resource specific buttons */}
        {type === 'resource' && (
          <>
            {onAddToContext && (
              <ActionButton
                icon={<MessageSquareDiff className="w-4 h-4" />}
                onClick={onAddToContext}
                tooltip={t('canvas.nodeActions.addToContext')}
              />
            )}
            {isProcessing && (
              <ActionButton
                icon={<Loader2 className="w-4 h-4" />}
                onClick={() => {}}
                loading={true}
                tooltip={t('canvas.nodeActions.processingVector')}
              />
            )}
          </>
        )}

        {/* Skill Response specific buttons */}
        {type === 'skill-response' && (
          <>
            {onRerun &&
              (isCompleted ? null : (
                <ActionButton
                  icon={<PlayCircle className="w-4 h-4" />}
                  onClick={onRerun}
                  loading={!isCompleted}
                  tooltip={t('canvas.nodeActions.rerun')}
                />
              ))}
            {onInsertToDoc && (
              <ActionButton
                icon={<FileInput className="w-4 h-4" />}
                onClick={onInsertToDoc}
                tooltip={t('canvas.nodeActions.insertToDoc')}
              />
            )}
            {onAddToChatHistory && (
              <ActionButton
                icon={<IconReply className="w-4 h-4" />}
                onClick={onAddToChatHistory}
                tooltip={t('canvas.nodeActions.askFollowUp')}
              />
            )}
            {onCreateDocument && (
              <ActionButton
                icon={<FilePlus className="w-4 h-4" />}
                onClick={onCreateDocument}
                loading={isCreatingDocument}
                tooltip={
                  isCreatingDocument ? t('canvas.nodeStatus.isCreatingDocument') : t('canvas.nodeStatus.createDocument')
                }
              />
            )}
          </>
        )}

        {/* More options dropdown (common for all types) */}
        <Dropdown
          menu={{
            items: menuItems,
            disabled: isCreatingDocument,
          }}
          trigger={['click', 'hover']}
          placement="bottomRight"
          destroyPopupOnHide
          overlayClassName="min-w-[160px] w-max"
          getPopupContainer={(triggerNode) => triggerNode.parentNode as HTMLElement}
          dropdownRender={(menu) => (
            <div className="min-w-[160px] bg-white rounded-lg border-[0.5px] border-[rgba(0,0,0,0.03)] shadow-lg">
              {menu}
            </div>
          )}
        >
          <ActionButton
            icon={<MoreHorizontal className="w-4 h-4" />}
            onClick={(e) => e.preventDefault()}
            tooltip={t('canvas.nodeActions.moreOptions')}
            withTooltip={false}
          />
        </Dropdown>
      </div>
    );
  },
);<|MERGE_RESOLUTION|>--- conflicted
+++ resolved
@@ -1,23 +1,13 @@
-<<<<<<< HEAD
-import { MoreHorizontal, PlayCircle, FileInput, Loader2, MessageSquareDiff, FilePlus } from 'lucide-react';
-import { Button, Dropdown, Tooltip } from 'antd';
-import type { MenuProps } from 'antd';
+import { Button, Dropdown, MenuProps } from 'antd';
 import { useTranslation } from 'react-i18next';
-import { IconReply, IconDelete, IconPreview } from '@refly-packages/ai-workspace-common/components/common/icon';
-import { useCanvasControl } from '@refly-packages/ai-workspace-common/hooks/use-canvas-control';
+import { IconReply, IconPreview } from '@refly-packages/ai-workspace-common/components/common/icon';
 import { useCanvasStoreShallow } from '@refly-packages/ai-workspace-common/stores/canvas';
 import { useCanvasContext } from '@refly-packages/ai-workspace-common/context/canvas';
 import { useReactFlow } from '@xyflow/react';
 import { CanvasNode } from '@refly-packages/ai-workspace-common/components/canvas/nodes';
-=======
 import { memo } from 'react';
 import { MoreHorizontal, PlayCircle, FileInput, Trash2, Loader2, MessageSquareDiff, FilePlus } from 'lucide-react';
-import { Button, Dropdown, Tooltip } from 'antd';
-import type { MenuProps } from 'antd';
-import { useTranslation } from 'react-i18next';
-import { IconReply } from '@refly-packages/ai-workspace-common/components/common/icon';
 import TooltipWrapper from '@refly-packages/ai-workspace-common/components/common/tooltip-button';
->>>>>>> 532e1391
 
 // Action button types
 type ActionButtonProps = {
@@ -78,68 +68,11 @@
   isCreatingDocument?: boolean;
 };
 
-<<<<<<< HEAD
-export const ActionButtons = ({
-  type,
-  nodeId,
-  onAddToContext,
-  onAddToChatHistory,
-  onRerun,
-  onInsertToDoc,
-  onDelete,
-  onHelpLink,
-  onAbout,
-  isProcessing,
-  isCompleted,
-  onCreateDocument,
-  isCreatingDocument,
-}: ActionButtonsProps) => {
-  const { t } = useTranslation();
-
-  const { canvasId } = useCanvasContext();
-  const addPinnedNode = useCanvasStoreShallow((state) => state.addPinnedNode);
-
-  const { getNode } = useReactFlow();
-
-  // Define dropdown menu items
-  const menuItems: MenuProps['items'] = [
-    {
-      key: 'delete',
-      label: (
-        <div className="flex items-center gap-2 text-red-600 whitespace-nowrap">
-          <IconDelete className="w-4 h-4 flex-shrink-0" />
-          {t('canvas.nodeActions.delete')}
-        </div>
-      ),
-      onClick: onDelete,
-      className: 'hover:bg-red-50',
-    },
-    // {
-    //   key: 'helpLink',
-    //   label: (
-    //     <div className="flex items-center gap-2 whitespace-nowrap">
-    //       <HelpCircle className="w-4 h-4 flex-shrink-0" />
-    //       Help Link
-    //     </div>
-    //   ),
-    //   onClick: onHelpLink,
-    // },
-    // {
-    //   key: 'about',
-    //   label: (
-    //     <div className="flex items-center gap-2 whitespace-nowrap">
-    //       <Info className="w-4 h-4 flex-shrink-0" />
-    //       About
-    //     </div>
-    //   ),
-    //   onClick: onAbout,
-    // },
-  ];
-=======
 // Memoized action buttons container
 export const ActionButtons = memo(
   ({
     type,
+    nodeId,
     onAddToContext,
     onAddToChatHistory,
     onRerun,
@@ -153,6 +86,12 @@
     isCreatingDocument,
   }: ActionButtonsProps) => {
     const { t } = useTranslation();
+
+    const { addPinnedNode } = useCanvasStoreShallow((state) => ({
+      addPinnedNode: state.addPinnedNode,
+    }));
+    const { getNode } = useReactFlow();
+    const { canvasId } = useCanvasContext();
 
     // Define dropdown menu items
     const menuItems: MenuProps['items'] = [
@@ -188,7 +127,6 @@
       //   onClick: onAbout,
       // },
     ];
->>>>>>> 532e1391
 
     return (
       <div
@@ -211,55 +149,19 @@
         border-[rgba(0,0,0,0.03)]
         shadow-[0px_1px_2px_0px_rgba(16,24,40,0.05)]
       "
-<<<<<<< HEAD
-      onClick={(e) => {
-        e.stopPropagation();
-        e.preventDefault();
-      }}
-    >
-      <ActionButton
-        icon={<IconPreview className="w-4 h-4" />}
-        onClick={() => {
-          addPinnedNode(canvasId, getNode(nodeId) as CanvasNode<any>);
-        }}
-        tooltip={t('canvas.nodeActions.preview')}
-      />
-
-      {/* Document specific buttons */}
-      {type === 'document' && onAddToContext && (
-        <ActionButton
-          icon={<MessageSquareDiff className="w-4 h-4" />}
-          onClick={onAddToContext}
-          tooltip={t('canvas.nodeActions.addToContext')}
-        />
-      )}
-
-      {/* Resource specific buttons */}
-      {type === 'resource' && (
-        <>
-          {onAddToContext && (
-            <ActionButton
-              icon={<MessageSquareDiff className="w-4 h-4" />}
-              onClick={onAddToContext}
-              tooltip={t('canvas.nodeActions.addToContext')}
-            />
-          )}
-          {isProcessing && (
-            <ActionButton
-              icon={<Loader2 className="w-4 h-4" />}
-              onClick={() => {}}
-              loading={true}
-              tooltip={t('canvas.nodeActions.processingVector')}
-            />
-          )}
-        </>
-      )}
-=======
         onClick={(e) => {
           e.stopPropagation();
           e.preventDefault();
         }}
       >
+        <ActionButton
+          icon={<IconPreview className="w-4 h-4" />}
+          onClick={() => {
+            addPinnedNode(canvasId, getNode(nodeId) as CanvasNode<any>);
+          }}
+          tooltip={t('canvas.nodeActions.preview')}
+        />
+
         {/* Document specific buttons */}
         {type === 'document' && onAddToContext && (
           <ActionButton
@@ -268,7 +170,6 @@
             tooltip={t('canvas.nodeActions.addToContext')}
           />
         )}
->>>>>>> 532e1391
 
         {/* Resource specific buttons */}
         {type === 'resource' && (
