import { Position, NodeProps, useReactFlow } from '@xyflow/react';
import { CanvasNode, CanvasNodeData, DocumentNodeMeta, DocumentNodeProps } from './types';
import { Node } from '@xyflow/react';
import { CustomHandle } from './custom-handle';
import { useState, useCallback, useRef, useEffect } from 'react';
<<<<<<< HEAD
import { useCanvasControl } from '@refly-packages/ai-workspace-common/hooks/use-canvas-control';
=======
import { useCanvasControl, useNodeHoverEffect } from '@refly-packages/ai-workspace-common/hooks/use-canvas-control';
>>>>>>> ec815a23
import { useEdgeStyles } from '../constants';
import { getNodeCommonStyles } from './index';
import { ActionButtons } from './action-buttons';
import { useTranslation } from 'react-i18next';
import { useAddToContext } from '@refly-packages/ai-workspace-common/hooks/use-add-to-context';
import { useDeleteNode } from '@refly-packages/ai-workspace-common/hooks/use-delete-node';
import { HiOutlineDocumentText } from 'react-icons/hi2';
import { Spin } from '@refly-packages/ai-workspace-common/components/common/spin';
import { time } from '@refly-packages/ai-workspace-common/utils/time';
import { LOCALE } from '@refly/common-types';
import { Markdown } from '@refly-packages/ai-workspace-common/components/markdown';
import { useCanvasStoreShallow } from '@refly-packages/ai-workspace-common/stores/canvas';
import Moveable from 'react-moveable';
import classNames from 'classnames';
import { nodeActionEmitter } from '@refly-packages/ai-workspace-common/events/nodeActions';
import { createNodeEventName, cleanupNodeEvents } from '@refly-packages/ai-workspace-common/events/nodeActions';

type DocumentNode = Node<CanvasNodeData<DocumentNodeMeta>, 'document'>;

export const DocumentNode = ({
  data,
  selected,
  id,
  isPreview = false,
  hideActions = false,
  hideHandles = false,
  onNodeClick,
}: DocumentNodeProps) => {
  const [isHovered, setIsHovered] = useState(false);
  const { edges } = useCanvasControl();
  const { setEdges } = useReactFlow();
  const { i18n, t } = useTranslation();
  const language = i18n.languages?.[0];

  const { getNode } = useReactFlow();
  const node = getNode(id);
  const targetRef = useRef<HTMLDivElement>(null);
  const [size, setSize] = useState({
    width: node?.measured?.width ?? 288,
    height: node?.measured?.height ?? 384,
  });

  const { operatingNodeId } = useCanvasStoreShallow((state) => ({
    operatingNodeId: state.operatingNodeId,
  }));

  const isOperating = operatingNodeId === id;

  // Check if node has any connections
  const isTargetConnected = edges?.some((edge) => edge.target === id);
  const isSourceConnected = edges?.some((edge) => edge.source === id);

  const edgeStyles = useEdgeStyles();

  const { handleMouseEnter: onHoverStart, handleMouseLeave: onHoverEnd } = useNodeHoverEffect(id);

  // Handle node hover events
  const handleMouseEnter = useCallback(() => {
    setIsHovered(true);
    onHoverStart();
  }, [onHoverStart]);

  const handleMouseLeave = useCallback(() => {
    setIsHovered(false);
    onHoverEnd();
  }, [onHoverEnd]);

  const handleAddToContext = useAddToContext(
    {
      id,
      type: 'document',
      data,
      position: { x: 0, y: 0 },
    } as CanvasNode,
    'document',
  );

  const handleDelete = useDeleteNode(
    {
      id,
      type: 'document',
      data,
      position: { x: 0, y: 0 },
    } as CanvasNode,
    'document',
  );

  const handleHelpLink = useCallback(() => {
    // Implement help link logic
    console.log('Open help link');
  }, []);

  const handleAbout = useCallback(() => {
    // Implement about logic
    console.log('Show about info');
  }, []);

  // Add event handling
  useEffect(() => {
    // Create node-specific event handlers
    const handleNodeAddToContext = () => handleAddToContext();
    const handleNodeDelete = () => handleDelete();

    // Register events with node ID
    nodeActionEmitter.on(createNodeEventName(id, 'addToContext'), handleNodeAddToContext);
    nodeActionEmitter.on(createNodeEventName(id, 'delete'), handleNodeDelete);

    return () => {
      // Cleanup events when component unmounts
      nodeActionEmitter.off(createNodeEventName(id, 'addToContext'), handleNodeAddToContext);
      nodeActionEmitter.off(createNodeEventName(id, 'delete'), handleNodeDelete);

      // Clean up all node events
      cleanupNodeEvents(id);
    };
  }, [id, handleAddToContext, handleDelete]);

  return (
    <div className={classNames({ nowheel: isOperating })}>
      <div
        ref={targetRef}
        className={`relative group ${onNodeClick ? 'cursor-pointer' : ''}`}
        onMouseEnter={!isPreview ? handleMouseEnter : undefined}
        onMouseLeave={!isPreview ? handleMouseLeave : undefined}
        onClick={onNodeClick}
        style={{
          width: `${size.width}px`,
          height: `${size.height}px`,
          userSelect: isOperating ? 'text' : 'none',
          cursor: isOperating ? 'text' : 'grab',
        }}
      >
        {!isPreview && !hideActions && <ActionButtons type="document" nodeId={id} />}

        <div
          className={`
            relative
            h-full
            ${getNodeCommonStyles({ selected: !isPreview && selected, isHovered })}
          `}
        >
          <div className="absolute bottom-0 left-0 right-0 h-[20%] bg-gradient-to-t from-white to-transparent pointer-events-none z-10" />
          {!isPreview && !hideHandles && (
            <>
              <CustomHandle
                type="target"
                position={Position.Left}
                isConnected={isTargetConnected}
                isNodeHovered={isHovered}
                nodeType="document"
              />
              <CustomHandle
                type="source"
                position={Position.Right}
                isConnected={isSourceConnected}
                isNodeHovered={isHovered}
                nodeType="document"
              />
            </>
          )}
          <div className="flex flex-col h-full">
            <div className="flex-shrink-0 mb-3">
              <div className="flex items-center gap-2">
                <div
                  className="
                    w-6 
                    h-6 
                    rounded 
                    bg-[#00968F]
                    shadow-[0px_2px_4px_-2px_rgba(16,24,60,0.06),0px_4px_8px_-2px_rgba(16,24,60,0.1)]
                    flex 
                    items-center 
                    justify-center
                    flex-shrink-0
                  "
                >
                  <HiOutlineDocumentText className="w-4 h-4 text-white" />
                </div>

                <span
                  className="
                    text-sm
                    font-medium
                    leading-normal
                    text-[rgba(0,0,0,0.8)]
                    truncate
                  "
                >
                  {data.title}
                </span>
              </div>
            </div>

            <div className="flex-grow overflow-y-auto pr-2 -mr-2">
              <Spin spinning={status === 'executing' && !data.contentPreview}>
                <Markdown
                  className={`text-xs min-h-8 ${isOperating ? 'pointer-events-auto' : 'pointer-events-none'}`}
                  content={data.contentPreview || t('canvas.nodePreview.document.noContentPreview')}
                />
              </Spin>
            </div>

            <div className="flex justify-end items-center flex-shrink-0 mt-2 text-[10px] text-gray-400 z-20">
              {time(data.createdAt, language as LOCALE)
                ?.utc()
                ?.fromNow()}
            </div>
          </div>
        </div>
      </div>

      {!isPreview && selected && (
        <Moveable
          target={targetRef}
          resizable={true}
          edge={false}
          throttleResize={1}
          renderDirections={['n', 's', 'e', 'w', 'nw', 'ne', 'sw', 'se']}
          onResizeStart={({ setOrigin, dragStart }) => {
            setOrigin(['%', '%']);
            if (dragStart && dragStart instanceof MouseEvent) {
              dragStart.preventDefault();
            }
          }}
          onResize={({ target, width, height, direction }) => {
            const newWidth = Math.max(100, width);
            const newHeight = Math.max(80, height);

            let newLeft = (target as HTMLElement).offsetLeft;
            let newTop = (target as HTMLElement).offsetTop;

            if (direction[0] === -1) {
              newLeft = (target as HTMLElement).offsetLeft - (newWidth - (target as HTMLElement).offsetWidth);
            }
            if (direction[1] === -1) {
              newTop = (target as HTMLElement).offsetTop - (newHeight - (target as HTMLElement).offsetHeight);
            }

            target.style.width = `${newWidth}px`;
            target.style.height = `${newHeight}px`;
            target.style.left = `${newLeft}px`;
            target.style.top = `${newTop}px`;

            setSize({ width: newWidth, height: newHeight });
          }}
          hideDefaultLines={true}
          className={`!pointer-events-auto ${!isHovered ? 'moveable-control-hidden' : 'moveable-control-show'}`}
        />
      )}
    </div>
  );
};<|MERGE_RESOLUTION|>--- conflicted
+++ resolved
@@ -3,11 +3,7 @@
 import { Node } from '@xyflow/react';
 import { CustomHandle } from './custom-handle';
 import { useState, useCallback, useRef, useEffect } from 'react';
-<<<<<<< HEAD
-import { useCanvasControl } from '@refly-packages/ai-workspace-common/hooks/use-canvas-control';
-=======
 import { useCanvasControl, useNodeHoverEffect } from '@refly-packages/ai-workspace-common/hooks/use-canvas-control';
->>>>>>> ec815a23
 import { useEdgeStyles } from '../constants';
 import { getNodeCommonStyles } from './index';
 import { ActionButtons } from './action-buttons';
