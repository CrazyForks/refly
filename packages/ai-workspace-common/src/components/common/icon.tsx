--- conflicted
+++ resolved
@@ -172,13 +172,9 @@
 export const IconUser = LuUserRound;
 export const IconRemove = MdOutlineRemoveCircleOutline;
 export const IconFiles = LuFileStack;
-<<<<<<< HEAD
 export const IconWorldConfig = TbWorldCog;
 export const IconCloud = LuCloud;
-
-=======
 export const IconSlideshow = RiSlideshow2Line;
->>>>>>> bc4916f2
 export const IconChrome = ChromeIcon;
 export const ModelProviderIcons = {
   openai: OpenAIIcon,
