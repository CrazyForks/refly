--- conflicted
+++ resolved
@@ -172,14 +172,9 @@
 
           {subscriptionEnabled && isSuccess && (
             <div
-<<<<<<< HEAD
               onClick={handleSubscriptionClick}
-              className="flex items-center gap-1.5 text-[#1C1F23] dark:text-white text-xs cursor-pointer
-            p-[8px] rounded-[80px] border-[1px] bg-[var(--bg---refly-bg-content-z2,_#FFF)] dark:bg-[var(--bg---refly-bg-content-z2-dark,_#2C2C2C)] whitespace-nowrap flex-shrink-0
-=======
               className="h-8 p-2 flex items-center gap-1.5 text-refly-text-0 text-xs cursor-pointer
             rounded-[80px] border-[1px] border-solid border-refly-Card-Border bg-refly-bg-content-z2 whitespace-nowrap flex-shrink-0
->>>>>>> f9379936
             "
             >
               <div className="flex items-center gap-1">
