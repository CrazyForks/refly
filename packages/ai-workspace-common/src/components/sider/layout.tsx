import React, { useState, useMemo, useEffect, useCallback } from 'react';
import { Avatar, Button, Layout, Skeleton, Divider, Tag, Menu } from 'antd';
import {
  useLocation,
  useMatch,
  useNavigate,
  useSearchParams,
} from '@refly-packages/ai-workspace-common/utils/router';

import {
  IconCanvas,
  IconHome,
  IconPlus,
} from '@refly-packages/ai-workspace-common/components/common/icon';
import cn from 'classnames';

import Logo from '@/assets/logo.svg';
import { useUserStoreShallow } from '@refly-packages/ai-workspace-common/stores/user';
// components
import { SearchQuickOpenBtn } from '@refly-packages/ai-workspace-common/components/search-quick-open-btn';
import { useTranslation } from 'react-i18next';
import { SiderMenuSettingList } from '@refly-packages/ai-workspace-common/components/sider-menu-setting-list';
import { SettingModal } from '@refly-packages/ai-workspace-common/components/settings';
import { TourModal } from '@refly-packages/ai-workspace-common/components/tour-modal';
import { SettingsGuideModal } from '@refly-packages/ai-workspace-common/components/settings-guide';
import { StorageExceededModal } from '@refly-packages/ai-workspace-common/components/subscription/storage-exceeded-modal';
// hooks
import { useHandleSiderData } from '@refly-packages/ai-workspace-common/hooks/use-handle-sider-data';
import {
  SiderData,
  useSiderStoreShallow,
  type SettingsModalActiveTab,
} from '@refly-packages/ai-workspace-common/stores/sider';
import { useCreateCanvas } from '@refly-packages/ai-workspace-common/hooks/canvas/use-create-canvas';
// icons
import {
  IconLibrary,
  IconProject,
  IconRight,
} from '@refly-packages/ai-workspace-common/components/common/icon';
import { CanvasActionDropdown } from '@refly-packages/ai-workspace-common/components/workspace/canvas-list-modal/canvasActionDropdown';
import { AiOutlineMenuFold, AiOutlineUser } from 'react-icons/ai';
import { SubscriptionHint } from '@refly-packages/ai-workspace-common/components/subscription/hint';
import { FaGithub } from 'react-icons/fa6';
import { useKnowledgeBaseStoreShallow } from '@refly-packages/ai-workspace-common/stores/knowledge-base';
import { subscriptionEnabled } from '@refly-packages/ai-workspace-common/utils/env';
import { CanvasTemplateModal } from '@refly-packages/ai-workspace-common/components/canvas-template';
import { SiderLoggedOut } from './sider-logged-out';
import { CreateProjectModal } from '@refly-packages/ai-workspace-common/components/project/project-create';
import { LuList } from 'react-icons/lu';

import './layout.scss';
import { ProjectDirectory } from '../project/project-directory';

const Sider = Layout.Sider;
const SubMenu = Menu.SubMenu;

export const SiderLogo = (props: {
  source: 'sider' | 'popover';
  navigate: (path: string) => void;
  setCollapse: (collapse: boolean) => void;
}) => {
  const { navigate, setCollapse, source } = props;
  const [starCount, setStarCount] = useState('');

  useEffect(() => {
    // Fetch GitHub star count
    fetch('https://api.github.com/repos/refly-ai/refly')
      .then((res) => res.json())
      .then((data) => {
        const stars = data.stargazers_count;
        setStarCount(stars >= 1000 ? `${(stars / 1000).toFixed(1)}k` : stars.toString());
      })
      .catch(() => {
        // Keep default value if fetch fails
      });
  }, []);

  return (
    <div className="flex items-center justify-between p-3">
      <div className="flex items-center gap-2">
        <div
          className="flex cursor-pointer flex-row items-center gap-1.5"
          onClick={() => navigate('/')}
        >
          <img src={Logo} alt="Refly" className="h-8 w-8" />
          <span className="text-xl font-bold text-black dark:text-gray-100" translate="no">
            Refly
          </span>
        </div>

        {starCount && (
          <Button
            type="default"
            icon={<FaGithub className="h-3.5 w-3.5" />}
            onClick={() => window.open('https://github.com/refly-ai/refly', '_blank')}
            className="flex h-6 items-center gap-0.5 bg-white px-1.5 text-xs font-bold dark:bg-gray-900"
          >
            {starCount}
          </Button>
        )}
      </div>
      {source === 'sider' && (
        <div>
          <Button
            type="text"
            icon={<AiOutlineMenuFold size={16} className="text-gray-500 dark:text-gray-400" />}
            onClick={() => setCollapse(true)}
          />
        </div>
      )}
    </div>
  );
};

const SettingItem = () => {
  const { userProfile } = useUserStoreShallow((state) => ({
    userProfile: state.userProfile,
  }));
  const planType = userProfile?.subscription?.planType || 'free';

  const { t } = useTranslation();

  return (
    <div className="group w-full">
      <SiderMenuSettingList>
        <div className="flex flex-1 items-center justify-between">
          <div className="flex items-center">
            <Avatar size={32} src={userProfile?.avatar} icon={<AiOutlineUser />} />
            <span
              className={cn(
                'ml-2 max-w-[180px] truncate font-semibold text-gray-600 dark:text-gray-300',
                {
                  'max-w-[80px]': subscriptionEnabled,
                },
              )}
            >
              {userProfile?.nickname}
            </span>
          </div>

          {subscriptionEnabled && (
            <div className="flex h-6 items-center justify-center rounded-full bg-gray-100 px-3 text-xs font-medium group-hover:bg-white dark:bg-gray-800 dark:group-hover:bg-black">
              {t(`settings.subscription.subscriptionStatus.${planType}`)}
            </div>
          )}
        </div>
      </SiderMenuSettingList>
    </div>
  );
};

export const NewCanvasItem = () => {
  const { t } = useTranslation();
  const { debouncedCreateCanvas, isCreating: createCanvasLoading } = useCreateCanvas();

  return (
    <div className="w-full" onClick={() => debouncedCreateCanvas()}>
      <Button
        className="w-full justify-start px-2"
        key="newCanvas"
        loading={createCanvasLoading}
        type="text"
        icon={<IconPlus className="text-green-600 dark:text-green-300" />}
      >
        <span className="text-green-600 dark:text-green-300">
          {t('loggedHomePage.siderMenu.newCanvas')}
        </span>
      </Button>
    </div>
  );
};

export const NewProjectItem = () => {
  const { t } = useTranslation();
  const [createProjectModalVisible, setCreateProjectModalVisible] = useState(false);
  const { getProjectsList } = useHandleSiderData();

  return (
    <>
      <div key="newProject" className="w-full" onClick={() => setCreateProjectModalVisible(true)}>
        <Button
          type="text"
          icon={<IconPlus className="text-green-600 dark:text-green-300" />}
          className="w-full justify-start px-2"
        >
          <span className="text-green-600 dark:text-green-300">{t('project.create')}</span>
        </Button>
      </div>

      <CreateProjectModal
        mode="create"
        visible={createProjectModalVisible}
        setVisible={setCreateProjectModalVisible}
        onSuccess={() => {
          getProjectsList(true);
        }}
      />
    </>
  );
};

export const CanvasListItem = ({ canvas }: { canvas: SiderData }) => {
  const { t } = useTranslation();
  const navigate = useNavigate();
  const [showCanvasIdActionDropdown, setShowCanvasIdActionDropdown] = useState<string | null>(null);

  const location = useLocation();
  const selectedKey = useMemo(() => getSelectedKey(location.pathname), [location.pathname]);

  const handleUpdateShowStatus = useCallback((canvasId: string | null) => {
    setShowCanvasIdActionDropdown(canvasId);
  }, []);

  return (
    <div
      key={canvas.id}
      className={cn(
        'group relative my-1 px-2 rounded text-sm leading-8 text-gray-600 hover:bg-gray-50 dark:text-gray-300 dark:hover:bg-gray-950',
        {
          '!bg-gray-100 font-medium !text-green-600': selectedKey === canvas.id,
          'dark:!bg-gray-800 dark:!text-green-300': selectedKey === canvas.id, // 新增的dark模式选中状态
        },
      )}
      onClick={() => {
        navigate(`/canvas/${canvas.id}`);
      }}
    >
      <div className="flex w-40 items-center justify-between">
        <div className="flex items-center gap-3">
          <IconCanvas
            className={cn({ 'text-green-600 dark:text-green-300': selectedKey === canvas.id })}
          />
          <div className="w-28 truncate">{canvas?.name || t('common.untitled')}</div>
        </div>

        <div
          className={cn(
            'flex items-center transition-opacity duration-200',
            showCanvasIdActionDropdown === canvas.id
              ? 'opacity-100'
              : 'opacity-0 group-hover:opacity-100',
          )}
        >
          <CanvasActionDropdown
            btnSize="small"
            canvasId={canvas.id}
            canvasName={canvas.name}
            updateShowStatus={handleUpdateShowStatus}
          />
        </div>
      </div>
    </div>
  );
};

export const ProjectListItem = ({ project }: { project: SiderData }) => {
  const { t } = useTranslation();
  const navigate = useNavigate();

  const handleProjectClick = async () => {
    // Navigate to the project page
    navigate(`/project/${project.id}?canvasId=empty`);
  };

  return (
    <div
      key={project.id}
      className="group relative my-1 px-2 rounded text-sm leading-8 text-gray-600 hover:bg-gray-50 dark:text-gray-300 dark:hover:bg-gray-950"
      onClick={handleProjectClick}
    >
      <div className="flex w-40 items-center justify-between">
        <div className="flex items-center gap-3">
          <IconProject className="text-gray-500 dark:text-gray-400" />
          <div className="w-28 truncate">{project?.name || t('common.untitled')}</div>
        </div>
      </div>
    </div>
  );
};

const ViewAllButton = ({ onClick }: { onClick: () => void }) => {
  const { t } = useTranslation();
  return (
    <Button
      className="group w-full px-2 text-gray-500 text-xs mb-2 !bg-transparent hover:!text-green-600 dark:text-gray-400 dark:hover:!text-green-300"
      type="text"
      size="small"
      onClick={onClick}
      iconPosition="end"
      icon={
        <IconRight className="flex items-center text-gray-500 hover:text-green-600 group-hover:text-green-600 dark:text-gray-400 dark:hover:!text-green-300" />
      }
    >
      {t('common.viewAll')}
    </Button>
  );
};

const getSelectedKey = (pathname: string) => {
  if (pathname.startsWith('/canvas')) {
    const arr = pathname?.split('?')[0]?.split('/');
    return arr[arr.length - 1] ?? '';
  }
  return '';
};

const SiderLoggedIn = (props: { source: 'sider' | 'popover' }) => {
  const { source = 'sider' } = props;
  const [searchParams] = useSearchParams();
  const navigate = useNavigate();
  const { updateLibraryModalActiveKey } = useKnowledgeBaseStoreShallow((state) => ({
    updateLibraryModalActiveKey: state.updateLibraryModalActiveKey,
  }));

  const { userProfile } = useUserStoreShallow((state) => ({
    userProfile: state.userProfile,
  }));
  const planType = userProfile?.subscription?.planType || 'free';

  const {
    collapse,
    canvasList,
    projectsList,
    setCollapse,
    showSettingModal,
    setShowSettingModal,
    setShowLibraryModal,
    setShowCanvasListModal,
    setSettingsModalActiveTab,
  } = useSiderStoreShallow((state) => ({
    showSettingModal: state.showSettingModal,
    collapse: state.collapse,
    canvasList: state.canvasList,
    projectsList: state.projectsList,
    setCollapse: state.setCollapse,
    setShowSettingModal: state.setShowSettingModal,
    setShowLibraryModal: state.setShowLibraryModal,
    showLibraryModal: state.showLibraryModal,
    setShowCanvasListModal: state.setShowCanvasListModal,
    setSettingsModalActiveTab: state.setSettingsModalActiveTab,
  }));

  const { isLoadingCanvas, isLoadingProjects } = useHandleSiderData(true);

  const { t } = useTranslation();

  const location = useLocation();

  const selectedKey = useMemo(() => getSelectedKey(location.pathname), [location.pathname]);

  const defaultOpenKeys = useMemo(() => ['Canvas', 'Library'], []);

  const canvasId = location.pathname.split('/').pop();
  const isHome = useMatch('/canvas/:canvasId') && canvasId === 'empty';
  const { debouncedCreateCanvas } = useCreateCanvas({
    projectId: null,
    afterCreateSuccess: () => {
      setShowLibraryModal(true);
    },
  });

  interface SiderCenterProps {
    key: string;
    name: string;
    icon: React.ReactNode;
    actionIcon?: React.ReactNode;
    actionHandler?: () => void;
    showDivider?: boolean;
    onClick?: () => void;
  }

  const siderSections: SiderCenterProps[] = [
    {
      key: 'Canvas',
      name: 'canvas',
      icon: <IconCanvas key="canvas" style={{ fontSize: 20 }} />,
      actionIcon: (
        <LuList
          size={16}
          className="flex items-center text-gray-500 hover:text-gray-700 dark:text-gray-400 dark:hover:!text-gray-200"
        />
      ),
      actionHandler: () => setShowCanvasListModal(true),
    },
    {
      key: 'Library',
      name: 'library',
      icon: <IconLibrary key="library" style={{ fontSize: 20 }} />,
      actionIcon: (
        <LuList
          size={16}
          className="flex items-center text-gray-500 hover:text-gray-700 dark:text-gray-400 dark:hover:!text-gray-200"
        />
      ),
      actionHandler: () => setShowLibraryModal(true),
    },
  ];

  // Handle library modal opening from URL parameter
  useEffect(() => {
    const shouldOpenLibrary = searchParams.get('openLibrary');
    const shouldOpenSettings = searchParams.get('openSettings');
    const settingsTab = searchParams.get('settingsTab');

    if (shouldOpenLibrary === 'true' && userProfile?.uid) {
      if (canvasId && canvasId !== 'empty') {
        setShowLibraryModal(true);
      } else {
        debouncedCreateCanvas();
      }

      // Remove the parameter from URL
      searchParams.delete('openLibrary');
      const newSearch = searchParams.toString();
      const newUrl = `${window.location.pathname}${newSearch ? `?${newSearch}` : ''}`;
      window.history.replaceState({}, '', newUrl);

      updateLibraryModalActiveKey('resource');
    }

    if (shouldOpenSettings === 'true' && userProfile?.uid) {
      setShowSettingModal(true);
      // Remove the parameter from URL
      searchParams.delete('openSettings');
      searchParams.delete('settingsTab');
      const newSearch = searchParams.toString();
      const newUrl = `${window.location.pathname}${newSearch ? `?${newSearch}` : ''}`;
      window.history.replaceState({}, '', newUrl);

      if (settingsTab) {
        setSettingsModalActiveTab(settingsTab as SettingsModalActiveTab);
      }
    }
  }, [
    searchParams,
    userProfile?.uid,
    setShowLibraryModal,
    setShowSettingModal,
    setSettingsModalActiveTab,
    debouncedCreateCanvas,
    canvasId,
    updateLibraryModalActiveKey,
  ]);

  return (
    <Sider
      width={source === 'sider' ? (collapse ? 0 : 220) : 220}
      className={cn(
        'border border-solid border-gray-100 bg-white shadow-sm dark:border-gray-800 dark:bg-gray-900',
        source === 'sider' ? 'h-[calc(100vh)]' : 'h-[calc(100vh-100px)] rounded-r-lg',
      )}
    >
      <div className="flex h-full flex-col overflow-y-auto">
        <SiderLogo source={source} navigate={(path) => navigate(path)} setCollapse={setCollapse} />

        <SearchQuickOpenBtn />

<<<<<<< HEAD
        <div
          className={cn(
            'flex-shrink-0 h-10 my-1 mx-2 flex items-center justify-between pl-6 pr-3 text-gray-600 hover:bg-gray-100 cursor-pointer rounded-lg',
            {
              'bg-gray-100': isHome,
            },
          )}
          onClick={() => navigate('/')}
        >
          <div className="flex justify-between items-center w-full">
            <div className="flex items-center gap-2">
              <IconHome key="home" style={{ fontSize: 20 }} />
              <span>{t('loggedHomePage.siderMenu.home')}</span>
=======
        {canvasTemplateEnabled && (
          <div
            className="flex-shrink-0 h-10 my-1 mx-2 flex items-center justify-between pl-6 pr-3 text-gray-600 hover:bg-gray-100 cursor-pointer rounded-lg dark:text-gray-400 dark:hover:bg-gray-700"
            onClick={() => setShowCanvasTemplateModal(true)}
          >
            <div className="flex justify-between items-center w-full">
              <div className="flex items-center gap-2">
                <IconTemplate key="template" style={{ fontSize: 20 }} />
                <span>{t('loggedHomePage.siderMenu.template')}</span>
              </div>
>>>>>>> 08d76dcf
            </div>
          </div>
        </div>

        {/* Main menu section with flexible layout */}
        <div className="flex-1 overflow-hidden flex flex-col min-h-[250px]">
          <Menu
            className="flex-1 !border-none bg-transparent overflow-hidden flex flex-col"
            mode="inline"
            defaultOpenKeys={defaultOpenKeys}
            selectedKeys={selectedKey ? [selectedKey] : []}
            style={{ height: '100%' }}
          >
            {siderSections.map((section) => {
              const sectionTitle = (
                <div className="flex items-center justify-between w-full text-gray-600 group select-none dark:text-gray-300">
                  <div className="flex items-center gap-2">
                    {section.icon}
                    <span>{t(`loggedHomePage.siderMenu.${section.name}`)}</span>
                  </div>
                  {section.actionIcon && (
                    <Button
                      type="text"
                      size="small"
                      className="px-1 text-gray-500 opacity-0 group-hover:opacity-100 transition-opacity duration-200 dark:text-gray-400"
                      icon={section.actionIcon}
                      onClick={(e) => {
                        e.stopPropagation();
                        if (section.actionHandler) {
                          section.actionHandler();
                        }
                      }}
                    />
                  )}
                </div>
              );

              const sectionContent = (
                <div className="flex-1 overflow-hidden flex flex-col bg-white select-none dark:bg-gray-900">
                  <div className="flex-none pl-5 pr-2">
                    {section.key === 'Canvas' && <NewCanvasItem />}
                    {section.key === 'Library' && <NewProjectItem />}
                  </div>

                  <div className="flex-1 overflow-y-auto pl-5 pr-2 min-h-0">
                    {section.key === 'Canvas' &&
                      (isLoadingCanvas ? (
                        <Skeleton
                          key="skeleton-1"
                          active
                          title={false}
                          paragraph={{ rows: 3 }}
                          className="px-[12px] w-[200px]"
                        />
                      ) : canvasList?.length > 0 ? (
                        <div>
                          {canvasList.map((canvas) => (
                            <CanvasListItem key={canvas.id} canvas={canvas} />
                          ))}
                          <ViewAllButton onClick={() => setShowCanvasListModal(true)} />
                        </div>
                      ) : null)}

                    {section.key === 'Library' &&
                      (isLoadingProjects ? (
                        <Skeleton
                          key="skeleton-1"
                          active
                          title={false}
                          paragraph={{ rows: 3 }}
                          className="px-[12px] w-[200px]"
                        />
                      ) : projectsList?.length > 0 ? (
                        <div>
                          {projectsList.map((project) => (
                            <ProjectListItem key={project.id} project={project} />
                          ))}

                          <ViewAllButton onClick={() => setShowLibraryModal(true)} />
                        </div>
                      ) : null)}
                  </div>
                </div>
              );

              return (
                <SubMenu
                  key={section.key}
                  title={sectionTitle}
                  className="ant-menu-submenu-adaptive overflow-hidden"
                  onTitleClick={() => {
                    if (section.onClick) section.onClick();
                  }}
                >
                  {sectionContent}
                </SubMenu>
              );
            })}
          </Menu>
        </div>

        <div className="sider-footer mt-auto px-2 pb-2">
          <Divider style={{ margin: '6px 0' }} />
          {subscriptionEnabled && planType === 'free' && (
            <div className="mb-2 flex flex-col gap-2">
              <SubscriptionHint />
            </div>
          )}

          <div
            onClick={() =>
              window.open('https://github.com/refly-ai/refly/releases/tag/v0.5.0', '_blank')
            }
            className="mb-2 flex items-start text-[#00968F] hover:bg-gray-50 whitespace-normal h-auto cursor-pointer dark:hover:bg-dark dark:text-gray-300"
          >
            <span className="flex items-start gap-2 leading-6 w-full ">
              <Tag
                color="green"
                className="w-full whitespace-normal !h-auto !py-1 !mr-0 text-center"
              >
                {t('landingPage.simpleMessageText')}
              </Tag>
            </span>
          </div>

          {!!userProfile?.uid && (
            <div
              className="flex h-12 items-center justify-between cursor-pointer hover:bg-gray-100 rounded-md px-2 dark:text-gray-300 dark:hover:bg-gray-800"
              data-cy="settings-menu-item"
            >
              <SettingItem />
            </div>
          )}
        </div>

        <SettingModal visible={showSettingModal} setVisible={setShowSettingModal} />
      </div>
    </Sider>
  );
};

export const SiderLayout = (props: { source: 'sider' | 'popover' }) => {
  const { source = 'sider' } = props;
  const { isLogin } = useUserStoreShallow((state) => ({
    isLogin: state.isLogin,
  }));
  const isProject = useMatch('/project/:projectId');
  const projectId = location.pathname.split('/').pop();

  return (
    <>
      <SettingsGuideModal />
      <TourModal />
      <StorageExceededModal />
      <CanvasTemplateModal />

      {isLogin ? (
        isProject ? (
          <ProjectDirectory projectId={projectId} source={source} />
        ) : (
          <SiderLoggedIn source={source} />
        )
      ) : (
        <SiderLoggedOut source={source} />
      )}
    </>
  );
};<|MERGE_RESOLUTION|>--- conflicted
+++ resolved
@@ -456,10 +456,9 @@
 
         <SearchQuickOpenBtn />
 
-<<<<<<< HEAD
         <div
           className={cn(
-            'flex-shrink-0 h-10 my-1 mx-2 flex items-center justify-between pl-6 pr-3 text-gray-600 hover:bg-gray-100 cursor-pointer rounded-lg',
+            'flex-shrink-0 h-10 my-1 mx-2 flex items-center justify-between pl-6 pr-3 text-gray-600 hover:bg-gray-100 cursor-pointer rounded-lg dark:text-gray-400 dark:hover:bg-gray-700',
             {
               'bg-gray-100': isHome,
             },
@@ -470,18 +469,6 @@
             <div className="flex items-center gap-2">
               <IconHome key="home" style={{ fontSize: 20 }} />
               <span>{t('loggedHomePage.siderMenu.home')}</span>
-=======
-        {canvasTemplateEnabled && (
-          <div
-            className="flex-shrink-0 h-10 my-1 mx-2 flex items-center justify-between pl-6 pr-3 text-gray-600 hover:bg-gray-100 cursor-pointer rounded-lg dark:text-gray-400 dark:hover:bg-gray-700"
-            onClick={() => setShowCanvasTemplateModal(true)}
-          >
-            <div className="flex justify-between items-center w-full">
-              <div className="flex items-center gap-2">
-                <IconTemplate key="template" style={{ fontSize: 20 }} />
-                <span>{t('loggedHomePage.siderMenu.template')}</span>
-              </div>
->>>>>>> 08d76dcf
             </div>
           </div>
         </div>
