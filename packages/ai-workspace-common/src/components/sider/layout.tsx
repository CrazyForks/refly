--- conflicted
+++ resolved
@@ -84,7 +84,10 @@
           onClick={() => navigate('/')}
         >
           <img src={Logo} alt="Refly" className="h-8 w-8" />
-          <span className="text-xl font-bold text-black dark:text-gray-100" translate="no">
+          <span
+            className="text-xl font-bold text-black dark:text-gray-100 dark:text-gray-100"
+            translate="no"
+          >
             Refly
           </span>
         </div>
@@ -456,18 +459,6 @@
 
         <SearchQuickOpenBtn />
 
-<<<<<<< HEAD
-        {canvasTemplateEnabled && (
-          <div
-            className="flex-shrink-0 h-10 my-1 mx-2 flex items-center justify-between pl-6 pr-3 text-gray-600 hover:bg-gray-100 cursor-pointer rounded-lg dark:text-gray-400 dark:hover:bg-gray-700"
-            onClick={() => setShowCanvasTemplateModal(true)}
-          >
-            <div className="flex justify-between items-center w-full">
-              <div className="flex items-center gap-2">
-                <IconTemplate key="template" style={{ fontSize: 20 }} />
-                <span>{t('loggedHomePage.siderMenu.template')}</span>
-              </div>
-=======
         <div
           className={cn(
             'flex-shrink-0 h-10 my-1 mx-2 flex items-center justify-between pl-6 pr-3 text-gray-600 hover:bg-gray-100 cursor-pointer rounded-lg dark:text-gray-400 dark:bg-gray-900 dark:hover:bg-gray-700',
@@ -481,7 +472,6 @@
             <div className="flex items-center gap-2">
               <IconHome key="home" style={{ fontSize: 20 }} />
               <span>{t('loggedHomePage.siderMenu.home')}</span>
->>>>>>> 96d16242
             </div>
           </div>
         </div>
