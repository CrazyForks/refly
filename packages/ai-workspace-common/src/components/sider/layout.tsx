import { useState, useMemo, useEffect, useCallback } from 'react';
import { Avatar, Button, Layout, Skeleton } from 'antd';
import {
  useLocation,
  useMatch,
  useNavigate,
  useSearchParams,
} from '@refly-packages/ai-workspace-common/utils/router';

import { IconCanvas } from '@refly-packages/ai-workspace-common/components/common/icon';
import {
  Project as IconProject,
  KnowledgeBase as IconKnowledgeBase,
  InterfaceDark,
  InterfaceLight,
  Setting,
} from 'refly-icons';
import cn from 'classnames';
import { Logo } from '@refly-packages/ai-workspace-common/components/common/logo';

import { useUserStoreShallow } from '@refly/stores';
// components
import { SearchQuickOpenBtn } from '@refly-packages/ai-workspace-common/components/search-quick-open-btn';
import { useTranslation } from 'react-i18next';
import { SiderMenuSettingList } from '@refly-packages/ai-workspace-common/components/sider-menu-setting-list';
import { SettingModal } from '@refly-packages/ai-workspace-common/components/settings';
import { TourModal } from '@refly-packages/ai-workspace-common/components/tour-modal';
import { SettingsGuideModal } from '@refly-packages/ai-workspace-common/components/settings-guide';
import { StorageExceededModal } from '@refly-packages/ai-workspace-common/components/subscription/storage-exceeded-modal';
// hooks
import { useHandleSiderData } from '@refly-packages/ai-workspace-common/hooks/use-handle-sider-data';
import { SiderData, useSiderStoreShallow, type SettingsModalActiveTab } from '@refly/stores';
import { useCreateCanvas } from '@refly-packages/ai-workspace-common/hooks/canvas/use-create-canvas';
// icons
import { IconRight } from '@refly-packages/ai-workspace-common/components/common/icon';
import { CanvasActionDropdown } from '@refly-packages/ai-workspace-common/components/workspace/canvas-list-modal/canvasActionDropdown';
import { AiOutlineUser } from 'react-icons/ai';
import { SideLeft, SideRight } from 'refly-icons';

import { SubscriptionHint } from '@refly-packages/ai-workspace-common/components/subscription/hint';
import { useKnowledgeBaseStoreShallow } from '@refly/stores';
import { subscriptionEnabled } from '@refly/ui-kit';
import { CanvasTemplateModal } from '@refly-packages/ai-workspace-common/components/canvas-template';
import { SiderLoggedOut } from './sider-logged-out';
import { LuList } from 'react-icons/lu';

import './layout.scss';
import { ProjectDirectory } from '../project/project-directory';
import { GithubStar } from '@refly-packages/ai-workspace-common/components/common/github-star';
import { useThemeStoreShallow } from '@refly/stores';

const Sider = Layout.Sider;

// Reusable section header component
const SiderSectionHeader = ({
  icon,
  title,
  onActionClick,
  actionIcon,
}: {
  icon: React.ReactNode;
  title: string;
  onActionClick?: () => void;
  actionIcon?: React.ReactNode;
}) => {
  return (
    <div className="h-12 flex items-center justify-between w-full text-refly-text-0 group select-none px-2 py-2 hover:bg-refly-tertiary-hover rounded-md">
      <div className="flex items-center gap-2">
        {icon}
        <span className="font-normal">{title}</span>
      </div>
      {actionIcon && onActionClick && (
        <Button
          type="text"
          size="small"
          className="box-border px-1 text-refly-text-0 opacity-0 group-hover:opacity-100 transition-opacity duration-200"
          icon={actionIcon}
          onClick={(e) => {
            e.stopPropagation();
            onActionClick();
          }}
        />
      )}
    </div>
  );
};

export const SiderLogo = (props: {
  navigate: (path: string) => void;
  collapse: boolean;
  setCollapse: (collapse: boolean) => void;
}) => {
  const { navigate, collapse, setCollapse } = props;

  return (
    <div className="flex items-center justify-between mb-6">
      <div className="flex items-center gap-2">
        <Logo onClick={() => navigate('/')} />
        <GithubStar />
      </div>

      <div>
        <Button
          type="text"
          icon={
            collapse ? (
              <SideRight size={20} className="text-refly-text-0" />
            ) : (
              <SideLeft size={20} className="text-refly-text-0" />
            )
          }
          onClick={() => setCollapse(!collapse)}
        />
      </div>
    </div>
  );
};

const SettingItem = () => {
  const { userProfile } = useUserStoreShallow((state) => ({
    userProfile: state.userProfile,
  }));
  const { isDarkMode, setThemeMode } = useThemeStoreShallow((state) => ({
    isDarkMode: state.isDarkMode,
    setThemeMode: state.setThemeMode,
  }));
  const { setShowSettingModal } = useSiderStoreShallow((state) => ({
    setShowSettingModal: state.setShowSettingModal,
  }));

  return (
    <div className="group w-full">
      <SiderMenuSettingList>
        <div className="flex flex-1 items-center justify-between">
          <div className="flex items-center gap-2">
            <Avatar size={32} src={userProfile?.avatar} icon={<AiOutlineUser />} />
            <span
<<<<<<< HEAD
              className={cn('max-w-[180px] truncate font-semibold text-refly-text-0', {
=======
              className={cn('ml-2 max-w-[180px] truncate font-semibold text-refly-text-0', {
>>>>>>> a5659d11
                'max-w-[80px]': subscriptionEnabled,
              })}
            >
              {userProfile?.nickname}
            </span>
          </div>
          <div className="flex items-center">
            <Button
              type="text"
              icon={isDarkMode ? <InterfaceDark size={20} /> : <InterfaceLight size={20} />}
              onClick={(e) => {
                e.stopPropagation();
                setThemeMode(isDarkMode ? 'light' : 'dark');
              }}
            />
            <Button
              type="text"
              icon={<Setting size={20} />}
              onClick={(e) => {
                e.stopPropagation();
                setShowSettingModal(true);
              }}
            />
          </div>
        </div>
      </SiderMenuSettingList>
    </div>
  );
};

export const NewCanvasButton = () => {
  const { t } = useTranslation();
  const { debouncedCreateCanvas, isCreating: createCanvasLoading } = useCreateCanvas();

  return (
    <div className="w-full" onClick={() => debouncedCreateCanvas()}>
      <Button
        className="w-full h-9 border-solid border-1 border-refly-Card-Border bg-refly-bg-control-z1"
        key="newCanvas"
        loading={createCanvasLoading}
        type="default"
      >
        <span className="text-refly-text-0 font-semibold hover:text-green-600 dark:hover:text-green-300">
          {t('loggedHomePage.siderMenu.newCanvas')}
        </span>
      </Button>
    </div>
  );
};

export const CanvasListItem = ({ canvas }: { canvas: SiderData }) => {
  const { t } = useTranslation();
  const navigate = useNavigate();
  const [showCanvasIdActionDropdown, setShowCanvasIdActionDropdown] = useState<string | null>(null);

  const location = useLocation();
  const selectedKey = useMemo(() => getSelectedKey(location.pathname), [location.pathname]);

  const handleUpdateShowStatus = useCallback((canvasId: string | null) => {
    setShowCanvasIdActionDropdown(canvasId);
  }, []);

  return (
    <div
      key={canvas.id}
      className={cn(
        'group relative my-1 px-3 rounded text-sm leading-8 text-refly-text-0 hover:bg-refly-tertiary-hover',
        {
          'font-semibold bg-refly-tertiary-hover': selectedKey === canvas.id,
        },
      )}
      onClick={() => {
        navigate(`/canvas/${canvas.id}`);
      }}
    >
      <div className="flex items-center justify-between">
        <div className="flex items-center gap-3">
          <IconCanvas />
          <div className="w-32 truncate">{canvas?.name || t('common.untitled')}</div>
        </div>

        <div
          className={cn(
            'flex items-center transition-opacity duration-200',
            showCanvasIdActionDropdown === canvas.id
              ? 'opacity-100'
              : 'opacity-0 group-hover:opacity-100',
          )}
        >
          <CanvasActionDropdown
            btnSize="small"
            canvasId={canvas.id}
            canvasName={canvas.name}
            updateShowStatus={handleUpdateShowStatus}
          />
        </div>
      </div>
    </div>
  );
};

const ViewAllButton = ({ onClick }: { onClick: () => void }) => {
  const { t } = useTranslation();
  return (
    <Button
      className="group w-full px-2 text-gray-500 text-xs mb-2 !bg-transparent hover:!text-green-600 dark:text-gray-400 dark:hover:!text-green-300"
      type="text"
      size="small"
      onClick={onClick}
      iconPosition="end"
      icon={
        <IconRight className="flex items-center text-gray-500 hover:text-green-600 group-hover:text-green-600 dark:text-gray-400 dark:hover:!text-green-300" />
      }
    >
      {t('common.viewAll')}
    </Button>
  );
};

const getSelectedKey = (pathname: string) => {
  if (pathname.startsWith('/canvas')) {
    const arr = pathname?.split('?')[0]?.split('/');
    return arr[arr.length - 1] ?? '';
  }
  return '';
};

const SiderLoggedIn = (props: { source: 'sider' | 'popover' }) => {
  const { source = 'sider' } = props;
  const [searchParams] = useSearchParams();
  const navigate = useNavigate();
  const { updateLibraryModalActiveKey } = useKnowledgeBaseStoreShallow((state) => ({
    updateLibraryModalActiveKey: state.updateLibraryModalActiveKey,
  }));

  const { userProfile } = useUserStoreShallow((state) => ({
    userProfile: state.userProfile,
  }));
  const planType = userProfile?.subscription?.planType || 'free';

  const {
    collapse,
    canvasList,
    setCollapse,
    setShowSettingModal,
    setShowLibraryModal,
    setShowCanvasListModal,
    setSettingsModalActiveTab,
  } = useSiderStoreShallow((state) => ({
    collapse: state.collapse,
    canvasList: state.canvasList,
    setCollapse: state.setCollapse,
    setShowSettingModal: state.setShowSettingModal,
    setShowLibraryModal: state.setShowLibraryModal,
    showLibraryModal: state.showLibraryModal,
    setShowCanvasListModal: state.setShowCanvasListModal,
    setSettingsModalActiveTab: state.setSettingsModalActiveTab,
  }));

  const { isLoadingCanvas } = useHandleSiderData(true);

  const { t } = useTranslation();

  const location = useLocation();

  const canvasId = location.pathname.split('/').pop();
  const { debouncedCreateCanvas } = useCreateCanvas({
    projectId: null,
    afterCreateSuccess: () => {
      setShowLibraryModal(true);
    },
  });

  // Handle library modal opening from URL parameter
  useEffect(() => {
    const shouldOpenLibrary = searchParams.get('openLibrary');
    const shouldOpenSettings = searchParams.get('openSettings');
    const settingsTab = searchParams.get('settingsTab');

    if (shouldOpenLibrary === 'true' && userProfile?.uid) {
      if (canvasId && canvasId !== 'empty') {
        setShowLibraryModal(true);
      } else {
        debouncedCreateCanvas();
      }

      // Remove the parameter from URL
      searchParams.delete('openLibrary');
      const newSearch = searchParams.toString();
      const newUrl = `${window.location.pathname}${newSearch ? `?${newSearch}` : ''}`;
      window.history.replaceState({}, '', newUrl);

      updateLibraryModalActiveKey('resource');
    }

    if (shouldOpenSettings === 'true' && userProfile?.uid) {
      setShowSettingModal(true);
      // Remove the parameter from URL
      searchParams.delete('openSettings');
      searchParams.delete('settingsTab');
      const newSearch = searchParams.toString();
      const newUrl = `${window.location.pathname}${newSearch ? `?${newSearch}` : ''}`;
      window.history.replaceState({}, '', newUrl);

      if (settingsTab) {
        setSettingsModalActiveTab(settingsTab as SettingsModalActiveTab);
      }
    }
  }, [
    searchParams,
    userProfile?.uid,
    setShowLibraryModal,
    setShowSettingModal,
    setSettingsModalActiveTab,
    debouncedCreateCanvas,
    canvasId,
    updateLibraryModalActiveKey,
  ]);

  return (
    <Sider
      width={source === 'sider' ? (collapse ? 0 : 248) : 248}
      className={cn(
        'bg-transparent',
        source === 'sider'
          ? 'h-[100vh]'
<<<<<<< HEAD
          : 'h-[calc(100vh-16px)] rounded-lg border-r border-solid border-[1px] border-refly-Card-Border bg-refly-bg-Glass-content backdrop-blur-md shadow-[0_6px_60px_0px_rgba(0,0,0,0.08)]',
=======
          : 'h-[calc(100vh-32px)] rounded-lg border-r border-solid border-[1px] border-refly-Card-Border bg-refly-bg-Glass-content backdrop-blur-md shadow-[0_6px_60px_0px_rgba(0,0,0,0.08)]',
>>>>>>> a5659d11
      )}
    >
      <div className="flex h-full flex-col gap-3 overflow-hidden p-4">
        <div className="flex flex-col gap-2 flex-1 overflow-hidden">
          <SiderLogo
            navigate={(path) => navigate(path)}
            collapse={collapse}
            setCollapse={setCollapse}
          />

          <SearchQuickOpenBtn />

          <NewCanvasButton />

          {/* Library section */}
          <SiderSectionHeader
            icon={<IconKnowledgeBase key="library" style={{ fontSize: 20 }} />}
            title={t('loggedHomePage.siderMenu.library')}
            onActionClick={() => setShowLibraryModal(true)}
            actionIcon={
              <LuList
                size={16}
                className="flex items-center text-gray-500 hover:text-gray-700 dark:text-gray-400 dark:hover:!text-gray-200"
              />
            }
          />

          <div className="flex-1 overflow-hidden flex flex-col">
            {/* Canvas section with flexible height */}
            <div className="flex-1 flex flex-col min-h-0">
              <SiderSectionHeader
                icon={<IconProject key="canvas" style={{ fontSize: 20 }} />}
                title={t('loggedHomePage.siderMenu.canvas')}
                onActionClick={() => setShowCanvasListModal(true)}
                actionIcon={
                  <LuList
                    size={16}
                    className="flex items-center text-gray-500 hover:text-gray-700 dark:text-gray-400 dark:hover:!text-gray-200"
                  />
                }
              />

              <div className="rounded-md flex-1 min-h-20">
                <div className="h-full overflow-y-auto pl-2 py-1">
                  {isLoadingCanvas ? (
                    <Skeleton
                      key="skeleton-1"
                      active
                      title={false}
                      paragraph={{ rows: 3 }}
                      className="px-[12px] w-[200px]"
                    />
                  ) : canvasList?.length > 0 ? (
                    <div className="space-y-1">
                      {canvasList.map((canvas) => (
                        <CanvasListItem key={canvas.id} canvas={canvas} />
                      ))}
                      <ViewAllButton onClick={() => setShowCanvasListModal(true)} />
                    </div>
                  ) : (
                    <div className="text-gray-400 text-sm px-2 py-4 text-center">
                      {t('common.noData')}
                    </div>
                  )}
                </div>
              </div>
            </div>
          </div>
        </div>

        {subscriptionEnabled && planType === 'free' && <SubscriptionHint />}

        {!!userProfile?.uid && (
          <div
            className="flex h-12 items-center justify-between cursor-pointer hover:bg-refly-tertiary-hover rounded-md px-2"
            data-cy="settings-menu-item"
          >
            <SettingItem />
          </div>
        )}
      </div>
    </Sider>
  );
};

export const SiderLayout = (props: { source: 'sider' | 'popover' }) => {
  const { source = 'sider' } = props;
  const { isLogin } = useUserStoreShallow((state) => ({
    isLogin: state.isLogin,
  }));
  const isProject = useMatch('/project/:projectId');
  const projectId = location.pathname.split('/').pop();
  const { showSettingModal, setShowSettingModal } = useSiderStoreShallow((state) => ({
    showSettingModal: state.showSettingModal,
    setShowSettingModal: state.setShowSettingModal,
  }));

  return (
    <>
      <SettingModal visible={showSettingModal} setVisible={setShowSettingModal} />
      <SettingsGuideModal />
      <TourModal />
      <StorageExceededModal />
      <CanvasTemplateModal />

      {isLogin ? (
        isProject ? (
          <ProjectDirectory projectId={projectId} source={source} />
        ) : (
          <SiderLoggedIn source={source} />
        )
      ) : (
        <SiderLoggedOut source={source} />
      )}
    </>
  );
};<|MERGE_RESOLUTION|>--- conflicted
+++ resolved
@@ -135,11 +135,7 @@
           <div className="flex items-center gap-2">
             <Avatar size={32} src={userProfile?.avatar} icon={<AiOutlineUser />} />
             <span
-<<<<<<< HEAD
               className={cn('max-w-[180px] truncate font-semibold text-refly-text-0', {
-=======
-              className={cn('ml-2 max-w-[180px] truncate font-semibold text-refly-text-0', {
->>>>>>> a5659d11
                 'max-w-[80px]': subscriptionEnabled,
               })}
             >
@@ -366,11 +362,7 @@
         'bg-transparent',
         source === 'sider'
           ? 'h-[100vh]'
-<<<<<<< HEAD
           : 'h-[calc(100vh-16px)] rounded-lg border-r border-solid border-[1px] border-refly-Card-Border bg-refly-bg-Glass-content backdrop-blur-md shadow-[0_6px_60px_0px_rgba(0,0,0,0.08)]',
-=======
-          : 'h-[calc(100vh-32px)] rounded-lg border-r border-solid border-[1px] border-refly-Card-Border bg-refly-bg-Glass-content backdrop-blur-md shadow-[0_6px_60px_0px_rgba(0,0,0,0.08)]',
->>>>>>> a5659d11
       )}
     >
       <div className="flex h-full flex-col gap-3 overflow-hidden p-4">
