--- conflicted
+++ resolved
@@ -37,11 +37,8 @@
     "@refly/errors": "workspace:*",
     "@refly/i18n": "workspace:*",
     "@refly/openapi-schema": "workspace:*",
-<<<<<<< HEAD
     "@refly/stores": "workspace:*",
-=======
     "@refly/ui-kit": "workspace:*",
->>>>>>> b7eeabd6
     "@refly/utils": "workspace:*",
     "@sentry/react": "^7.113.0",
     "@tailwindcss/forms": "^0.5.3",
