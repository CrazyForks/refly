openapi: 3.0.3
info:
  title: Refly AI
  description: AI-native knowledge management solutions and infra.
  contact:
    email: team@refly.ai
  version: 0.2.0
externalDocs:
  description: Where knowledge thrives
  url: https://refly.ai
servers:
  - url: /v1
tags:
  - name: knowledge
    description: Knowledge base management endpoints
  - name: label
    description: Label management endpoints
  - name: skill
    description: Skill management endpoints
  - name: chat
    description: Chatbot related endpoints
  - name: user
    description: User management endpoints
  - name: search
    description: Search related endpoints
  - name: misc
    description: Miscellaneous endpoints
paths:
  /knowledge/resource/list:
    get:
      tags:
        - knowledge
      summary: List resources
      description: List all resources
      operationId: listResources
      parameters:
        - name: resourceId
          in: query
          description: Resource ID
          schema:
            type: string
            example: r-g30e1b80b5g1itbemc0g5jj3
        - name: resourceType
          in: query
          description: Resource type
          schema:
            type: string
            $ref: '#/components/schemas/ResourceType'
        - name: page
          in: query
          description: Page number
          schema:
            type: number
            default: 1
        - name: pageSize
          in: query
          description: Page size
          schema:
            type: number
            default: 10
      responses:
        '200':
          description: Successful operation
          content:
            application/json:
              schema:
                $ref: '#/components/schemas/ListResourceResponse'
      security:
        - api_key: []
  /knowledge/resource/detail:
    get:
      tags:
        - knowledge
      summary: Get resource detail
      description: Return resource detail along with its document content
      operationId: getResourceDetail
      parameters:
        - name: resourceId
          in: query
          description: Resource ID to retrieve
          required: true
          schema:
            type: string
            example: r-g30e1b80b5g1itbemc0g5jj3
      responses:
        '200':
          description: successful operation
          content:
            application/json:
              schema:
                $ref: '#/components/schemas/GetResourceDetailResponse'
      security:
        - api_key: []
  /knowledge/resource/update:
    post:
      tags:
        - knowledge
      summary: Update resource
      description: Update an existing resource
      operationId: updateResource
      requestBody:
        description: Resource update request
        required: true
        content:
          application/json:
            schema:
              $ref: '#/components/schemas/UpsertResourceRequest'
      responses:
        '200':
          description: successful operation
          content:
            application/json:
              schema:
                $ref: '#/components/schemas/UpsertResourceResponse'
      security:
        - api_key: []
  /knowledge/resource/new:
    post:
      tags:
        - knowledge
      summary: Create new resource
      description: Create a new resource
      operationId: createResource
      requestBody:
        description: Resource creation request
        required: true
        content:
          application/json:
            schema:
              $ref: '#/components/schemas/UpsertResourceRequest'
      responses:
        '200':
          description: successful operation
          content:
            application/json:
              schema:
                $ref: '#/components/schemas/UpsertResourceResponse'
      security:
        - api_key: []
  /knowledge/resource/batch:
    post:
      tags:
        - knowledge
      summary: Batch create new resources
      description: Batch create a new resource
      operationId: batchCreateResource
      requestBody:
        description: Resource creation request
        required: true
        content:
          application/json:
            schema:
              type: array
              items:
                $ref: '#/components/schemas/UpsertResourceRequest'
      responses:
        '200':
          description: successful operation
          content:
            application/json:
              schema:
                $ref: '#/components/schemas/UpsertResourceResponse'
      security:
        - api_key: []
  /knowledge/resource/reindex:
    post:
      tags:
        - knowledge
      summary: Reindex resource
      description: Reindex an existing resource
      operationId: reindexResource
      requestBody:
        required: true
        content:
          application/json:
            schema:
              $ref: '#/components/schemas/ReindexResourceRequest'
      responses:
        '200':
          description: successful operation
          content:
            application/json:
              schema:
                $ref: '#/components/schemas/ReindexResourceResponse'
      security:
        - api_key: []
  /knowledge/resource/delete:
    post:
      tags:
        - knowledge
      summary: Delete resource
      description: Delete an existing resource
      operationId: deleteResource
      requestBody:
        required: true
        content:
          application/json:
            schema:
              $ref: '#/components/schemas/DeleteResourceRequest'
      responses:
        '200':
          description: Successful operation
          content:
            application/json:
              schema:
                $ref: '#/components/schemas/BaseResponse'
      security:
        - api_key: []
  /knowledge/note/list:
    get:
      tags:
        - knowledge
      summary: List user notes
      description: List all notes for a user
      operationId: listNotes
      parameters:
        - name: page
          in: query
          description: Page number
          required: false
          schema:
            type: number
            default: 1
        - name: pageSize
          in: query
          description: Page size
          required: false
          schema:
            type: number
            default: 10
      responses:
        '200':
          description: Successful operation
          content:
            application/json:
              schema:
                $ref: '#/components/schemas/ListNoteResponse'
  /knowledge/note/detail:
    get:
      tags:
        - knowledge
      summary: Get note detail
      description: Return note detail
      operationId: getNoteDetail
      parameters:
        - name: noteId
          in: query
          description: Note ID to retrieve
          required: true
          schema:
            type: string
            example: n-g30e1b80b5g1itbemc0g5jj3
      responses:
        '200':
          description: Successful operation
          content:
            application/json:
              schema:
                $ref: '#/components/schemas/GetNoteDetailResponse'
  /knowledge/note/update:
    post:
      tags:
        - knowledge
      summary: Update note
      description: Update an existing note
      operationId: updateNote
      requestBody:
        description: Note update request
        required: true
        content:
          application/json:
            schema:
              $ref: '#/components/schemas/UpsertNoteRequest'
      responses:
        '200':
          description: successful operation
          content:
            application/json:
              schema:
                $ref: '#/components/schemas/UpsertNoteResponse'
      security:
        - api_key: []
  /knowledge/note/new:
    post:
      tags:
        - knowledge
      summary: Create new note
      description: Create a new note
      operationId: createNote
      requestBody:
        description: Note creation request
        required: true
        content:
          application/json:
            schema:
              $ref: '#/components/schemas/UpsertNoteRequest'
      responses:
        '200':
          description: successful operation
          content:
            application/json:
              schema:
                $ref: '#/components/schemas/UpsertNoteResponse'
      security:
        - api_key: []
  /knowledge/note/delete:
    post:
      tags:
        - knowledge
      summary: Delete note
      description: Delete an existing note
      operationId: deleteNote
      requestBody:
        required: true
        content:
          application/json:
            schema:
              $ref: '#/components/schemas/DeleteNoteRequest'
      responses:
        '200':
          description: Successful operation
          content:
            application/json:
              schema:
                $ref: '#/components/schemas/BaseResponse'
      security:
        - api_key: []
  /knowledge/collection/list:
    get:
      tags:
        - knowledge
      summary: List user collections
      description: List all collections for a user
      operationId: listCollections
      parameters:
        - name: page
          in: query
          description: Page number
          required: false
          schema:
            type: number
            default: 1
        - name: pageSize
          in: query
          description: Page size
          required: false
          schema:
            type: number
            default: 10
      responses:
        '200':
          description: Successful operation
          content:
            application/json:
              schema:
                $ref: '#/components/schemas/ListCollectionResponse'
      security:
        - api_key: []
  /knowledge/collection/detail:
    get:
      tags:
        - knowledge
      summary: Get collection detail
      description: Return collection details along with its resources
      operationId: getCollectionDetail
      parameters:
        - name: collectionId
          in: query
          description: Collection ID to retrieve
          required: true
          schema:
            type: string
            example: cl-g30e1b80b5g1itbemc0g5jj3
      responses:
        '200':
          description: successful operation
          content:
            application/json:
              schema:
                $ref: '#/components/schemas/GetCollectionDetailResponse'
      security:
        - api_key: []
  /knowledge/collection/update:
    post:
      tags:
        - knowledge
      summary: Update collection
      description: Update an existing collection
      operationId: updateCollection
      requestBody:
        description: Collection update request
        content:
          application/json:
            schema:
              $ref: '#/components/schemas/UpsertCollectionRequest'
        required: true
      responses:
        '200':
          description: successful operation
          content:
            application/json:
              schema:
                $ref: '#/components/schemas/UpsertCollectionResponse'
      security:
        - api_key: []
  /knowledge/collection/new:
    post:
      tags:
        - knowledge
      summary: Create new collection
      description: Create a new collection
      operationId: createCollection
      requestBody:
        description: Collection creation request
        content:
          application/json:
            schema:
              $ref: '#/components/schemas/UpsertCollectionRequest'
        required: true
      responses:
        '200':
          description: successful operation
          content:
            application/json:
              schema:
                $ref: '#/components/schemas/UpsertCollectionResponse'
      security:
        - api_key: []
  /knowledge/collection/addResource:
    post:
      tags:
        - knowledge
      summary: Add resource to collection
      description: Add an existing resource to a collection
      operationId: addResourceToCollection
      requestBody:
        required: true
        content:
          application/json:
            schema:
              $ref: '#/components/schemas/AddResourceToCollectionRequest'
      responses:
        '200':
          description: successful operation
          content:
            application/json:
              schema:
                $ref: '#/components/schemas/BaseResponse'
      security:
        - api_key: []
  /knowledge/collection/removeResource:
    post:
      tags:
        - knowledge
      summary: Remove resource from collection
      description: Remove an existing resource from a collection
      operationId: removeResourceFromCollection
      requestBody:
        required: true
        content:
          application/json:
            schema:
              $ref: '#/components/schemas/RemoveResourceFromCollectionRequest'
      responses:
        '200':
          description: successful operation
          content:
            application/json:
              schema:
                $ref: '#/components/schemas/BaseResponse'
      security:
        - api_key: []
  /knowledge/collection/delete:
    post:
      tags:
        - knowledge
      summary: Delete collection
      description: Delete an existing collection
      operationId: deleteCollection
      requestBody:
        required: true
        content:
          application/json:
            schema:
              $ref: '#/components/schemas/DeleteCollectionRequest'
      responses:
        '200':
          description: Successful operation
          content:
            application/json:
              schema:
                $ref: '#/components/schemas/BaseResponse'
      security:
        - api_key: []
  /label/class/list:
    get:
      tags:
        - label
      summary: List label classes
      description: List all label classes
      operationId: listLabelClasses
      parameters:
        - name: page
          in: query
          description: Page number
          schema:
            type: number
            default: 1
        - name: pageSize
          in: query
          description: Page size
          schema:
            type: number
            default: 10
      responses:
        '200':
          description: successful operation
          content:
            application/json:
              schema:
                $ref: '#/components/schemas/ListLabelClassesResponse'
      security:
        - api_key: []
  /label/class/new:
    post:
      tags:
        - label
      summary: Create new label class
      description: Create a new label class
      operationId: createLabelClass
      requestBody:
        description: Label class creation request
        content:
          application/json:
            schema:
              $ref: '#/components/schemas/CreateLabelClassRequest'
        required: true
      responses:
        '200':
          description: successful operation
          content:
            application/json:
              schema:
                $ref: '#/components/schemas/UpsertLabelClassResponse'
  /label/class/update:
    post:
      tags:
        - label
      summary: Update label class
      description: Update an existing label class
      operationId: updateLabelClass
      requestBody:
        description: Label class update request
        content:
          application/json:
            schema:
              $ref: '#/components/schemas/UpdateLabelClassRequest'
        required: true
      responses:
        '200':
          description: successful operation
          content:
            application/json:
              schema:
                $ref: '#/components/schemas/UpsertLabelClassResponse'
  /label/class/delete:
    post:
      tags:
        - label
      summary: Delete label class
      description: Delete an existing label class
      operationId: deleteLabelClass
      requestBody:
        required: true
        content:
          application/json:
            schema:
              $ref: '#/components/schemas/DeleteLabelClassRequest'
      responses:
        '200':
          description: Successful operation
          content:
            application/json:
              schema:
                $ref: '#/components/schemas/BaseResponse'
  /label/instance/list:
    get:
      tags:
        - label
      summary: List labels
      description: List all label instances
      operationId: listLabelInstances
      parameters:
        - name: entityType
          in: query
          description: Entity type to retrieve
          schema:
            description: Label entity type
            $ref: '#/components/schemas/EntityType'
        - name: entityId
          in: query
          description: Entity type to retrieve
          schema:
            type: string
            example: cl-g30e1b80b5g1itbemc0g5jj3
        - name: classId
          in: query
          description: Label class ID
          schema:
            type: string
            example: lc-g30e1b80b5g1itbemc0g5jj3
        - name: value
          in: query
          description: Label value
          schema:
            type: string
            example: HotPotQA
        - name: page
          in: query
          description: Page number
          schema:
            type: number
            default: 1
        - name: pageSize
          in: query
          description: Page size
          schema:
            type: number
            default: 10
      responses:
        '200':
          description: successful operation
          content:
            application/json:
              schema:
                $ref: '#/components/schemas/ListLabelInstancesResponse'
  /label/instance/new:
    post:
      tags:
        - label
      summary: Create new label instance
      description: Create new label instance
      operationId: createLabelInstance
      requestBody:
        description: Label instance creation request
        content:
          application/json:
            schema:
              $ref: '#/components/schemas/CreateLabelInstanceRequest'
        required: true
      responses:
        '200':
          description: successful operation
          content:
            application/json:
              schema:
                $ref: '#/components/schemas/UpsertLabelInstanceResponse'
  /label/instance/update:
    post:
      tags:
        - label
      summary: Update label
      description: Update an existing label instance
      operationId: updateLabelInstance
      requestBody:
        description: Label update request
        content:
          application/json:
            schema:
              $ref: '#/components/schemas/UpdateLabelInstanceRequest'
        required: true
      responses:
        '200':
          description: successful operation
          content:
            application/json:
              schema:
                $ref: '#/components/schemas/UpsertLabelInstanceResponse'
  /label/instance/delete:
    post:
      tags:
        - label
      summary: Delete label
      description: Delete an existing label
      operationId: deleteLabelInstance
      requestBody:
        required: true
        content:
          application/json:
            schema:
              $ref: '#/components/schemas/DeleteLabelInstanceRequest'
      responses:
        '200':
          description: Successful operation
          content:
            application/json:
              schema:
                $ref: '#/components/schemas/BaseResponse'
  /skill/template/list:
    get:
      tags:
        - skill
      summary: List skill templates
      description: List all skill templates
      operationId: listSkillTemplates
      parameters:
        - name: page
          in: query
          description: Page number
          schema:
            type: number
            default: 1
        - name: pageSize
          in: query
          description: Page size
          schema:
            type: number
            default: 10
      responses:
        '200':
          description: successful operation
          content:
            application/json:
              schema:
                $ref: '#/components/schemas/ListSkillTemplateResponse'
  /skill/instance/list:
    get:
      tags:
        - skill
      summary: List skill instances
      description: List skill instances for a user
      operationId: listSkillInstances
      parameters:
        - name: skillId
          in: query
          description: Skill ID
          schema:
            type: string
        - name: sortByPin
          in: query
          description: Whether to sort by pinned skill instances
          schema:
            type: boolean
            default: false
        - name: page
          in: query
          description: Page number
          schema:
            type: number
            default: 1
        - name: pageSize
          in: query
          description: Page size
          schema:
            type: number
            default: 10
      responses:
        '200':
          description: successful operation
          content:
            application/json:
              schema:
                $ref: '#/components/schemas/ListSkillInstanceResponse'
  /skill/instance/new:
    post:
      tags:
        - skill
      summary: Create new skill instance
      description: Create a new skill instance for user
      operationId: createSkillInstance
      requestBody:
        description: Skill creation request
        content:
          application/json:
            schema:
              $ref: '#/components/schemas/CreateSkillInstanceRequest'
        required: true
      responses:
        '200':
          description: successful operation
          content:
            application/json:
              schema:
                $ref: '#/components/schemas/CreateSkillInstanceResponse'
  /skill/instance/update:
    post:
      tags:
        - skill
      summary: Update skill instance
      description: Update an existing skill instance
      operationId: updateSkillInstance
      requestBody:
        description: Skill update request
        content:
          application/json:
            schema:
              $ref: '#/components/schemas/UpdateSkillInstanceRequest'
        required: true
      responses:
        '200':
          description: successful operation
          content:
            application/json:
              schema:
                $ref: '#/components/schemas/UpdateSkillInstanceResponse'
  /skill/instance/pin:
    post:
      tags:
        - skill
      summary: Pin skill instance
      description: Pin an existing skill instance
      operationId: pinSkillInstance
      requestBody:
        required: true
        content:
          application/json:
            schema:
              $ref: '#/components/schemas/PinSkillInstanceRequest'
      responses:
        '200':
          description: successful operation
          content:
            application/json:
              schema:
                $ref: '#/components/schemas/BaseResponse'
  /skill/instance/unpin:
    post:
      tags:
        - skill
      summary: Unpin skill instance
      description: Unpin an existing skill instance
      operationId: unpinSkillInstance
      requestBody:
        required: true
        content:
          application/json:
            schema:
              $ref: '#/components/schemas/UnpinSkillInstanceRequest'
      responses:
        '200':
          description: successful operation
          content:
            application/json:
              schema:
                $ref: '#/components/schemas/BaseResponse'
  /skill/instance/delete:
    post:
      tags:
        - skill
      summary: Delete skill instance
      description: Delete an existing skill instance
      operationId: deleteSkillInstance
      requestBody:
        required: true
        content:
          application/json:
            schema:
              $ref: '#/components/schemas/DeleteSkillInstanceRequest'
      responses:
        '200':
          description: successful operation
          content:
            application/json:
              schema:
                $ref: '#/components/schemas/BaseResponse'
      security:
        - api_key: []
  /skill/invoke:
    post:
      tags:
        - skill
      summary: Invoke skill
      description: Invoke a skill
      operationId: invokeSkill
      requestBody:
        description: Skill invocation request
        content:
          application/json:
            schema:
              $ref: '#/components/schemas/InvokeSkillRequest'
        required: true
      responses:
        '200':
          description: successful operation
          content:
            application/json:
              schema:
                $ref: '#/components/schemas/InvokeSkillResponse'
  /skill/streamInvoke:
    post:
      tags:
        - skill
      summary: Stream invoke skill
      description: Invoke a skill and return SSE stream
      operationId: streamInvokeSkill
      requestBody:
        description: Skill invocation request
        content:
          application/json:
            schema:
              $ref: '#/components/schemas/InvokeSkillRequest'
        required: true
      responses:
        '200':
          description: successful operation
          content:
            text/event-stream:
              schema:
                type: string
  /skill/trigger/list:
    get:
      tags:
        - skill
      summary: List skill triggers
      description: List all skill triggers
      operationId: listSkillTriggers
      parameters:
        - name: skillId
          in: query
          description: Skill ID
          schema:
            type: string
            example: sk-g30e1b80b5g1itbemc0g5jj3
        - name: page
          in: query
          description: Page number
          schema:
            type: number
            default: 1
        - name: pageSize
          in: query
          description: Page size
          schema:
            type: number
            default: 10
      responses:
        '200':
          description: successful operation
          content:
            application/json:
              schema:
                $ref: '#/components/schemas/ListSkillTriggerResponse'
  /skill/trigger/new:
    post:
      tags:
        - skill
      summary: Create new trigger
      description: Create a new trigger
      operationId: createSkillTrigger
      requestBody:
        description: Skill trigger creation request
        content:
          application/json:
            schema:
              $ref: '#/components/schemas/CreateSkillTriggerRequest'
        required: true
      responses:
        '200':
          description: successful operation
          content:
            application/json:
              schema:
                $ref: '#/components/schemas/CreateSkillTriggerResponse'
  /skill/trigger/update:
    post:
      tags:
        - skill
      summary: Update trigger
      description: Update an existing trigger
      operationId: updateSkillTrigger
      requestBody:
        description: Skill trigger update request
        content:
          application/json:
            schema:
              $ref: '#/components/schemas/UpdateSkillTriggerRequest'
        required: true
      responses:
        '200':
          description: successful operation
          content:
            application/json:
              schema:
                $ref: '#/components/schemas/UpdateSkillTriggerResponse'
  /skill/trigger/delete:
    post:
      tags:
        - skill
      summary: Delete trigger
      description: Delete an existing trigger
      operationId: deleteSkillTrigger
      requestBody:
        required: true
        content:
          application/json:
            schema:
              $ref: '#/components/schemas/DeleteSkillTriggerRequest'
      responses:
        '200':
          description: successful operation
          content:
            application/json:
              schema:
                $ref: '#/components/schemas/BaseResponse'
      security:
        - api_key: []
  /skill/job/list:
    get:
      tags:
        - skill
      summary: Get skill jobs
      description: Get skill jobs
      operationId: listSkillJobs
      parameters:
        - name: skillId
          in: query
          description: Skill ID
          schema:
            type: string
            example: sk-g30e1b80b5g1itbemc0g5jj3
        - name: jobStatus
          in: query
          description: Job status
          schema:
            type: string
            $ref: '#/components/schemas/SkillJobStatus'
        - name: page
          in: query
          description: Page number
          schema:
            type: number
            default: 1
        - name: pageSize
          in: query
          description: Page size
          schema:
            type: number
            default: 10
      responses:
        '200':
          description: successful operation
          content:
            application/json:
              schema:
                $ref: '#/components/schemas/ListSkillJobsResponse'
      security:
        - api_key: []
  /skill/job/detail:
    get:
      tags:
        - skill
      summary: Get skill job detail
      description: Get skill job detail
      operationId: getSkillJobDetail
      parameters:
        - name: jobId
          in: query
          description: Job ID
          schema:
            type: string
            example: sj-g30e1b80b5g1itbemc0g5jj3
      responses:
        '200':
          description: successful operation
          content:
            application/json:
              schema:
                $ref: '#/components/schemas/GetSkillJobDetailResponse'
  /conversation/list:
    get:
      tags:
        - chat
      summary: List conversations
      description: List all conversations
      operationId: listConversations
      responses:
        '200':
          description: successful operation
          content:
            application/json:
              schema:
                $ref: '#/components/schemas/ListConversationResponse'
      security:
        - api_key: []
  /conversation/{convId}:
    get:
      tags:
        - chat
      summary: Get conversation detail
      description: Get conversation detail
      operationId: getConversationDetail
      parameters:
        - name: convId
          in: path
          description: Conversation ID
          example: cv-g30e1b80b5g1itbemc0g5jj3
          required: true
          schema:
            type: string
      responses:
        '200':
          description: successful operation
          content:
            application/json:
              schema:
                $ref: '#/components/schemas/GetConversationDetailResponse'
  /user/settings:
    get:
      tags:
        - user
      summary: Get user settings
      description: Return settings for current user
      operationId: getSettings
      responses:
        '200':
          description: successful operation
          content:
            application/json:
              schema:
                $ref: '#/components/schemas/GetUserSettingsResponse'
      security:
        - api_key: []
    put:
      tags:
        - user
      summary: Update user settings
      description: Update settings for current user
      operationId: updateSettings
      requestBody:
        required: true
        content:
          application/json:
            schema:
              $ref: '#/components/schemas/UpdateUserSettingsRequest'
      responses:
        '200':
          description: successful operation
          content:
            application/json:
              schema:
                $ref: '#/components/schemas/BaseResponse'
      security:
        - api_key: []
  /user/checkSettingsField:
    get:
      tags:
        - user
      summary: Check settings field
      description: Given a settings field, check if the given value is valid
      operationId: checkSettingsField
      parameters:
        - name: field
          in: query
          description: Settings field
          required: true
          schema:
            type: string
            enum:
              - name
              - email
        - name: value
          in: query
          description: Field value
          required: true
          schema:
            type: string
      responses:
        '200':
          description: successful operation
          content:
            application/json:
              schema:
                $ref: '#/components/schemas/CheckSettingsFieldResponse'
  /subscription/plan:
    get:
      tags:
        - subscription
      summary: Get subscription plan
      description: Get subscription plan
      operationId: getSubscriptionPlan
      responses:
        '200':
          description: successful operation
  /subscription/usage:
    get:
      tags:
        - subscription
      summary: Get subscription usage
      description: Get subscription usage
      operationId: getSubscriptionUsage
      responses:
        '200':
          description: successful operation
          content:
            application/json:
              schema:
                $ref: '#/components/schemas/GetSubscriptionUsageResponse'
  /subscription/modelList:
    get:
      tags:
        - subscription
      summary: List models
      description: List all available models
      operationId: listModels
      responses:
        '200':
          description: successful operation
          content:
            application/json:
              schema:
                $ref: '#/components/schemas/ListModelsResponse'
  /subscription/createCheckoutSession:
    post:
      tags:
        - subscription
      summary: Create checkout session
      description: Create a checkout session
      operationId: createCheckoutSession
      requestBody:
        required: true
        content:
          application/json:
            schema:
              $ref: '#/components/schemas/CreateCheckoutSessionRequest'
      responses:
        '200':
          description: successful operation
          content:
            application/json:
              schema:
                $ref: '#/components/schemas/CreateCheckoutSessionResponse'
  /subscription/createPortalSession:
    post:
      tags:
        - subscription
      summary: Create portal session
      description: Create a portal session
      operationId: createPortalSession
      responses:
        '200':
          description: successful operation
          content:
            application/json:
              schema:
                $ref: '#/components/schemas/CreatePortalSessionResponse'
  /search:
    post:
      tags:
        - search
      summary: Search
      description: Search for everything
      operationId: search
      requestBody:
        required: true
        content:
          application/json:
            schema:
              $ref: '#/components/schemas/SearchRequest'
      responses:
        '200':
          description: successful operation
          content:
            application/json:
              schema:
                $ref: '#/components/schemas/SearchResponse'
  /misc/scrape:
    post:
      tags:
        - misc
      summary: Scrape
      description: Scrape a weblink
      operationId: scrape
      requestBody:
        required: true
        content:
          application/json:
            schema:
              $ref: '#/components/schemas/ScrapeWeblinkRequest'
      responses:
        '200':
          description: successful operation
          content:
            application/json:
              schema:
                $ref: '#/components/schemas/ScrapeWeblinkResponse'
  /misc/upload:
    post:
      tags:
        - misc
      summary: Upload
      description: Upload a file
      operationId: upload
      requestBody:
        required: true
        content:
          multipart/form-data:
            schema:
              $ref: '#/components/schemas/UploadRequest'
      responses:
        '200':
          description: successful operation
          content:
            application/json:
              schema:
                $ref: '#/components/schemas/UploadResponse'
  /misc/static/{fileName}:
    get:
      tags:
        - misc
      summary: Serve static
      description: Serve static files (only for local testing)
      operationId: serveStatic
      responses:
        '200':
          description: successful operation
components:
  schemas:
    User:
      type: object
      description: Refly user
      required:
        - uid
      properties:
        uid:
          type: string
          description: UID
        uiLocale:
          type: string
          description: UI locale
        outputLocale:
          type: string
          description: Output locale
        planId:
          type: string
          description: Subscription plan ID
    ResourceMeta:
      type: object
      description: Resource metadata
      properties:
        url:
          type: string
          description: Weblink URL
          example: https://www.google.com
        title:
          type: string
          description: Weblink title
          example: Google
    ResourceType:
      type: string
      description: Resource type
      enum:
        - weblink
        - text
        - note
    Resource:
      type: object
      required:
        - resourceId
        - resourceType
        - title
        - createdAt
        - updatedAt
      properties:
        resourceId:
          type: string
          description: Resource ID (empty if it's external)
          example: r-g30e1b80b5g1itbemc0g5jj3
        resourceType:
          description: Resource type
          $ref: '#/components/schemas/ResourceType'
        title:
          type: string
          description: Resource title
        data:
          type: object
          description: Resource metadata
          $ref: '#/components/schemas/ResourceMeta'
        indexStatus:
          description: Resource index status
          $ref: '#/components/schemas/IndexStatus'
        isPublic:
          type: boolean
          description: Whether this resource is public
          default: false
        createdAt:
          type: string
          format: date-time
          description: Collection creation time
        updatedAt:
          type: string
          format: date-time
          description: Collection update time
        contentPreview:
          type: string
          description: Preview content for this resource
        content:
          type: string
          description: Document content for this resource (only returned in getNoteDetail API)
        collections:
          type: array
          description: Collections this resource belongs to (only returned in getResourceDetail API)
          items:
            $ref: '#/components/schemas/Collection'
    Note:
      type: object
      required:
        - noteId
        - title
        - readOnly
        - isPublic
        - createdAt
        - updatedAt
      properties:
        noteId:
          type: string
          description: Note ID
          example: n-g30e1b80b5g1itbemc0g5jj3
        title:
          type: string
          description: Note title
          example: My note
        contentPreview:
          type: string
          description: Note content preview
        content:
          type: string
          description: Full note content (only returned in detail api)
        readOnly:
          type: boolean
          description: Whether this note is read-only
        isPublic:
          type: boolean
          description: Whether this note is public
        createdAt:
          type: string
          format: date-time
          description: Note creation time
        updatedAt:
          type: string
          format: date-time
          description: Note update time
    Collection:
      type: object
      required:
        - collectionId
        - title
        - createdAt
        - updatedAt
      properties:
        collectionId:
          type: string
          description: Collection ID
          example: cl-g30e1b80b5g1itbemc0g5jj3
        title:
          type: string
          description: Collection title
          example: Default Collection
        description:
          type: string
          description: Collection description
          example: Collection description
        isPublic:
          type: boolean
          description: Whether this collection is public
          default: false
        createdAt:
          type: string
          format: date-time
          description: Collection creation time
        updatedAt:
          type: string
          format: date-time
          description: Collection update time
        resources:
          type: array
          description: Collection resources (only returned in detail API)
          items:
            $ref: '#/components/schemas/Resource'
    EntityType:
      type: string
      description: Entity type
      enum:
        - resource
        - collection
        - note
    LabelClass:
      type: object
      description: Label class
      required:
        - labelClassId
        - name
        - displayName
        - createdAt
        - updatedAt
      properties:
        labelClassId:
          type: string
          description: Label class ID
          example: lc-g30e1b80b5g1itbemc0g5jj3
        name:
          type: string
          description: Label class name
          example: Related Dataset
        displayName:
          type: string
          description: Label class display name
          example: Label display name
        icon:
          description: Label icon
          $ref: '#/components/schemas/Icon'
        prompt:
          type: string
          description: Label creation instruction prompt
          example: Extract labels for the tech-related keywords
        createdAt:
          type: string
          format: date-time
          description: Label class creation time
        updatedAt:
          type: string
          format: date-time
          description: Label class update time
    LabelInstance:
      type: object
      description: Label instances related to resources, collections, etc.
      required:
        - labelId
        - labelClassId
        - value
      properties:
        labelId:
          type: string
          description: Label instance ID
          example: lb-g30e1b80b5g1itbemc0g5jj3
        labelClassId:
          type: string
          description: Label class ID
          example: lc-g30e1b80b5g1itbemc0g5jj3
        labelClass:
          description: Label class
          $ref: '#/components/schemas/LabelClass'
        value:
          type: string
          description: Label value
          example: HotPotQA
    InputMode:
      type: string
      description: Data input mode
      enum:
        - input
        - inputNumber
        - inputTextArea
        - select
        - multiSelect
    ConfigScope:
      type: array
      description: Config scope
      items:
        type: string
        enum: [runtime, template]
    SelectOption:
      type: object
      description: Select option
      required:
        - value
      properties:
        value:
          type: string
          description: Option value
        labelDict:
          type: object
          description: Option label (key is locale, value is label)
          additionalProperties:
            type: string
        disabled:
          type: boolean
          description: Whether this option is disabled
          default: false
    DynamicConfigItem:
      type: object
      description: Dynamic config item
      required:
        - key
        - inputMode
        - labelDict
        - descriptionDict
      properties:
        key:
          type: string
          description: Config key
        inputMode:
          description: Config input mode
          $ref: '#/components/schemas/InputMode'
        required:
          type: object
          description: Specifies whether this config is required and in which contexts
          properties:
            value:
              type: boolean
              description: Whether this config is required
              default: false
            configScope:
              description: The contexts in which the requirement applies
              $ref: '#/components/schemas/ConfigScope'
          default:
            value: false
            scope: [runtime, template]
        labelDict:
          type: object
          description: Config label (key is locale, value is label)
          additionalProperties:
            type: string
        descriptionDict:
          type: object
          description: Config description (key is locale, value is description)
          additionalProperties:
            type: string
        defaultValue:
          description: Default value
          oneOf:
            - type: number
            - type: string
            - type: array
              items:
                type: string
        options:
          type: array
          description: Config options
          items:
            $ref: '#/components/schemas/SelectOption'
    DynamicConfigValue:
      type: object
      description: Dynamic config value
      required:
        - label
        - value
        - displayValue
      properties:
        label:
          type: string
          description: Config key label
        value:
          oneOf:
            - type: string
            - type: number
            - type: array
              items:
                type: string
          description: Config value
        displayValue:
          type: string
          description: Config display value
    SkillTemplateConfigSchema:
      type: object
      description: Skill template config schema
      required:
        - items
      properties:
        items:
          type: array
          description: Config items
          items:
            $ref: '#/components/schemas/DynamicConfigItem'
    IconType:
      type: string
      description: Icon type
      enum:
        - emoji
        - image
    Icon:
      type: object
      description: Icon
      required:
        - type
        - value
      properties:
        type:
          description: Icon type
          $ref: '#/components/schemas/IconType'
        value:
          type: string
          description: Icon value
    SkillTemplate:
      type: object
      description: Skill template
      required:
        - name
        - displayName
      properties:
        name:
          type: string
          description: Skill template name
        displayName:
          type: string
          description: Skill template display name
        description:
          type: string
          description: Skill template description
        icon:
          description: Skill template icon
          $ref: '#/components/schemas/Icon'
        configSchema:
          description: Skill template config schema
          $ref: '#/components/schemas/SkillTemplateConfigSchema'
    SkillTriggerType:
      type: string
      description: Skill trigger type
      enum:
        - timer
        - simpleEvent
    SimpleEventName:
      type: string
      description: Simple event name
      enum:
        - onResourceReady
    SimpleEvent:
      type: object
      required:
        - name
        - displayName
        - provideContextKeys
      properties:
        name:
          description: Simple event name
          $ref: '#/components/schemas/SimpleEventName'
        displayName:
          type: object
          description: Simple event display name (key is locale, value is display name)
        provideContextKeys:
          type: array
          description: Context keys to provide
          items:
            $ref: '#/components/schemas/SkillContextKey'
    TimerInterval:
      type: string
      description: Timer interval
      enum:
        - hour
        - day
        - week
        - month
        - year
    TimerTriggerConfig:
      type: object
      required:
        - datetime
      properties:
        datetime:
          type: string
          format: date-time
          description: Time to run
        repeatInterval:
          type: string
          description: Repeat interval
          $ref: '#/components/schemas/TimerInterval'
    SkillTrigger:
      type: object
      description: Skill triggers
      required:
        - skillId
        - displayName
        - triggerId
        - triggerType
        - enabled
        - createdAt
        - updatedAt
      properties:
        skillId:
          type: string
          description: Skill ID
          example: sk-g30e1b80b5g1itbemc0g5jj3
        displayName:
          type: string
          description: Trigger display name
          example: My trigger
        triggerId:
          type: string
          description: Trigger ID
          example: tr-g30e1b80b5g1itbemc0g5jj3
        triggerType:
          description: Trigger type
          $ref: '#/components/schemas/SkillTriggerType'
        simpleEventName:
          description: Simple event name (only required when trigger type is `simpleEvent`)
          $ref: '#/components/schemas/SimpleEventName'
        timerConfig:
          description: Timer config (only required when trigger type is `timer`)
          $ref: '#/components/schemas/TimerTriggerConfig'
        input:
          description: Skill input
          $ref: '#/components/schemas/SkillInput'
        context:
          description: Skill context
          $ref: '#/components/schemas/SkillContext'
        tplConfig:
          description: Skill template config
          $ref: '#/components/schemas/SkillTemplateConfig'
        enabled:
          type: boolean
          description: Trigger enabled
        createdAt:
          type: string
          format: date-time
          description: Trigger creation time
        updatedAt:
          type: string
          format: date-time
          description: Trigger update time
    SkillMeta:
      type: object
      description: Skill metadata
      required:
        - displayName
      properties:
        displayName:
          type: string
          description: Skill display name
        tplName:
          type: string
          description: Skill template name
        skillId:
          type: string
          description: Skill ID
          example: sk-g30e1b80b5g1itbemc0g5jj3
        icon:
          description: Skill icon
          $ref: '#/components/schemas/Icon'
    SkillTemplateConfig:
      type: object
      description: Skill template config (key is config item key, value is config value)
      additionalProperties:
        description: Skill template config value
        $ref: '#/components/schemas/DynamicConfigValue'
    SkillInstance:
      type: object
      description: Skill
      allOf:
        - $ref: '#/components/schemas/SkillMeta'
        - type: object
          required:
            - createdAt
            - updatedAt
            - invocationConfig
          properties:
            description:
              type: string
              description: Skill instance description
            promptHint:
              type: string
              description: Skill instance prompt hint
            tplConfig:
              description: Skill template config
              $ref: '#/components/schemas/SkillTemplateConfig'
            tplConfigSchema:
              description: Skill template config schema
              $ref: '#/components/schemas/SkillTemplateConfigSchema'
            invocationConfig:
              description: Skill invocation config
              $ref: '#/components/schemas/SkillInvocationConfig'
            pinnedAt:
              type: string
              format: date-time
              description: Skill pinned time
            createdAt:
              type: string
              format: date-time
              description: Skill creation time
            updatedAt:
              type: string
              format: date-time
              description: Skill update time
    SkillJob:
      type: object
      description: Skill job record
      required:
        - jobId
        - skillId
        - skillDisplayName
        - jobStatus
        - input
        - context
        - createdAt
        - updatedAt
      properties:
        jobId:
          type: string
          description: Job ID
          example: sj-g30e1b80b5g1itbemc0g5jj3
        skillId:
          type: string
          description: Skill ID
        skillDisplayName:
          type: string
          description: Skill display name
        jobStatus:
          description: Skill job status
          $ref: '#/components/schemas/SkillJobStatus'
        conversation:
          description: Related conversation
          $ref: '#/components/schemas/Conversation'
        trigger:
          description: Skill trigger
          $ref: '#/components/schemas/SkillTrigger'
        input:
          description: Skill input
          $ref: '#/components/schemas/SkillInput'
        context:
          description: Skill context
          $ref: '#/components/schemas/SkillContext'
        tplConfig:
          description: Skill template config
          $ref: '#/components/schemas/SkillTemplateConfig'
        createdAt:
          type: string
          format: date-time
          description: Job creation time
        updatedAt:
          type: string
          format: date-time
          description: Job update time
        messages:
          type: array
          description: Job messages (only returned in detail API)
          items:
            $ref: '#/components/schemas/ChatMessage'
    SourceMeta:
      type: object
      description: Source metadata
      properties:
        source:
          type: string
          description: Source URL
          deprecated: true
        title:
          type: string
          description: Source title
          deprecated: true
        publishedTime:
          type: string
          format: date-time
          description: Source publish time
        collectionId:
          type: string
          description: Related collection ID
        collectionName:
          type: string
          description: Related collection name
        resourceId:
          type: string
          description: Related resource ID
        resourceName:
          type: string
          description: Related resource name
    SourceSelection:
      type: object
      description: Source selection
      required:
        - content
        - type
      properties:
        xPath:
          type: string
          description: Selected xPath
          deprecated: true
        content:
          type: string
          description: Selected content
        type:
          type: string
          description: Selection type
          enum:
            - text
            - table
            - link
            - image
            - video
            - audio
    Source:
      type: object
      description: Source of the message
      required:
        - pageContent
      properties:
        url:
          type: string
          description: Source URL
        title:
          type: string
          description: Source title
        pageContent:
          type: string
          description: Source content
        score:
          type: number
          description: Relativity score
        metadata:
          type: object
          description: Source metadata
          $ref: '#/components/schemas/SourceMeta'
        selections:
          type: array
          description: Source selections
          items:
            $ref: '#/components/schemas/SourceSelection'
    MessageType:
      type: string
      description: Chat message type
      enum:
        - ai
        - human
        - system
    ModelTier:
      type: string
      description: Model tier
      enum:
        - t1
        - t2
    TokenUsageItem:
      type: object
      description: Token usage item
      required:
        - tier
        - modelName
        - modelProvider
        - inputTokens
        - outputTokens
      properties:
        tier:
          type: string
          description: Model tier
        modelName:
          type: string
          description: Model name
        modelProvider:
          type: string
          description: Model provider
        inputTokens:
          type: number
          description: Input tokens
        outputTokens:
          type: number
          description: Output tokens
    ChatMessage:
      type: object
      description: Chat message
      required:
        - msgId
        - type
        - content
      properties:
        msgId:
          type: string
          readOnly: true
          description: Message ID
          example: m-g30e1b80b5g1itbemc0g5jj3
        jobId:
          type: string
          description: Skill job ID
          example: sj-g30e1b80b5g1itbemc0g5jj3
        type:
          description: Message type
          $ref: '#/components/schemas/MessageType'
        content:
          type: string
          description: Message content
          example: Hello
        skillMeta:
          type: object
          description: Skill metadata
          $ref: '#/components/schemas/SkillMeta'
        logs:
          type: array
          description: Message logs
          items:
            type: string
        structuredData:
          type: object
          description: Structured data output
          example:
            sources: [Source]
            relatedQuestions: [string]
        errors:
          type: array
          description: Errors
          items:
            type: string
        relatedQuestions:
          type: array
          description: Related questions
          items:
            type: string
          deprecated: true
        sources:
          type: array
          description: Related sources
          items:
            $ref: '#/components/schemas/Source'
          deprecated: true
        tokenUsage:
          type: array
          description: Token usage
          items:
            $ref: '#/components/schemas/TokenUsageItem'
        selectedWeblinkConfig:
          type: string
          description: Selected weblink config (JSON)
        createdAt:
          type: string
          format: date-time
          description: Message creation time
        updatedAt:
          type: string
          format: date-time
          description: Message update time
    Conversation:
      type: object
      description: Conversation list item
      properties:
        convId:
          type: string
          description: Conversation ID
          example: cv-g30e1b80b5g1itbemc0g5jj3
        title:
          type: string
          description: Conversation title
          example: Default Conversation
        lastMessage:
          type: string
          description: Last message content
          example: Hello
        messageCount:
          type: number
          description: Number of chat messages in this conversation
          example: 42
        locale:
          description: Conversation locale
          type: string
          example: en
        origin:
          type: string
          description: Origin page host
          example: https://refly.ai
        originPageTitle:
          type: string
          description: Origin page title
          example: Refly | Where knowledge thrives
        originPageUrl:
          type: string
          description: Origin page url
          example: https://refly.ai/knowledge-base
        createdAt:
          type: string
          format: date-time
          description: Conversation creation time
        updatedAt:
          type: string
          format: date-time
          description: Conversation creation time
        messages:
          type: array
          description: Conversation messages (only returned for getConversationDetail api)
          items:
            $ref: '#/components/schemas/ChatMessage'
    ChatTaskType:
      type: string
      description: Chat task type
      enum:
        - chat
        - genTitle
        - quickAction
        - searchEnhanceKeyword
        - searchEnhanceSummarize
        - searchEnhanceAsk
    RetrieveFilter:
      type: object
      description: Content retrieval filter
      properties:
        weblinkList:
          type: array
          description: List of web links
          items:
            $ref: '#/components/schemas/Source'
          deprecated: true
        urls:
          type: array
          description: List of URLs to retrieve
          items:
            type: string
            example: https://refly.ai
        resourceIds:
          type: array
          description: List of resource IDs to retrieve
          items:
            type: string
            example: r-g30e1b80b5g1itbemc0g5jj3
        collectionIds:
          type: array
          description: List of collection IDs to retrieve
          items:
            type: string
            example: cl-g30e1b80b5g1itbemc0g5jj3
    ChatPayload:
      type: object
      description: Chat payload
      required:
        - question
      properties:
        question:
          type: string
          description: Question
        filter:
          type: object
          description: Content retrieval filter
          $ref: '#/components/schemas/RetrieveFilter'
    QuickActionType:
      type: string
      description: Quick action type
      enum:
        - selection
        - summary
    QuickActionTaskPayload:
      type: object
      description: Quick action task payload
      properties:
        question:
          type: string
          description: Question
        actionType:
          description: Quick action type
          $ref: '#/components/schemas/QuickActionType'
        actionPrompt:
          type: string
          description: Prompt for this action
        reference:
          type: string
          description: Reference for this action
        filter:
          description: Content retrieval filter
          $ref: '#/components/schemas/RetrieveFilter'
    ChatTask:
      type: object
      description: Chat task
      required:
        - taskType
      properties:
        taskType:
          description: Task type
          $ref: '#/components/schemas/ChatTaskType'
        dryRun:
          description: Whether to dry run the task
          type: boolean
          default: false
        convId:
          description: Conversation ID, a new conversation will be created if empty or non-existent
          type: string
          example: cv-g30e1b80b5g1itbemc0g5jj3
        createConvParam:
          description: Create conversation parameters
          $ref: '#/components/schemas/CreateConversationRequest'
        locale:
          description: Chat locale
          type: string
          example: en
        data:
          description: Chat data
          oneOf:
            - $ref: '#/components/schemas/ChatPayload'
            - $ref: '#/components/schemas/QuickActionTaskPayload'
    ChatTaskResponse:
      type: object
      description: Chat task response
      required:
        - sources
        - answer
      properties:
        sources:
          type: array
          description: List of web links
          items:
            $ref: '#/components/schemas/Source'
        answer:
          type: string
          description: Chat Answer
        relatedQuestions:
          type: array
          description: Related questions
          items:
            type: string
    IndexStatus:
      type: string
      description: Resource index status
      enum:
        - init
        - wait_parse
        - wait_index
        - finish
        - parse_failed
        - index_failed
    SubscriptionInterval:
      type: string
      description: Payment recurring interval
      enum:
        - monthly
        - yearly
    SubscriptionPlanType:
      type: string
      description: Subscription plan type
      enum:
        - free
        - pro
    PriceLookupKey:
      type: string
      description: Price lookup key
      enum:
        - refly_pro_monthly
        - refly_pro_yearly
    SubscriptionStatus:
      type: string
      description: Subscription status
      enum:
        - active
        - canceled
        - incomplete
        - incomplete_expired
        - past_due
        - paused
        - trialing
        - unpaid
    Subscription:
      type: object
      required:
        - subscriptionId
        - planType
        - status
      properties:
        subscriptionId:
          type: string
          description: Subscription ID
        lookupKey:
          type: string
          description: Lookup key
        planType:
          type: string
          description: Subscription plan type
          $ref: '#/components/schemas/SubscriptionPlanType'
        interval:
          description: Payment recurring interval
          $ref: '#/components/schemas/SubscriptionInterval'
        status:
          type: string
          description: Subscription status
          $ref: '#/components/schemas/SubscriptionStatus'
    TokenUsageMeter:
      type: object
      required:
        - meterId
        - uid
        - startAt
        - endAt
        - t1TokenQuota
        - t1TokenUsed
        - t2TokenQuota
        - t2TokenUsed
      properties:
        meterId:
          type: string
          description: Token usage meter ID
        uid:
          type: string
          description: User ID
        subscriptionId:
          type: string
          description: Subscription ID
        startAt:
          type: string
          format: date-time
          description: Token usage meter start time
        endAt:
          type: string
          format: date-time
          description: Token usage meter end time
        t1TokenQuota:
          type: number
          description: Token quota (T1)
          example: 1000000
        t1TokenUsed:
          type: number
          description: Token used (T1)
          example: 100000
        t2TokenQuota:
          type: number
          description: Token quota (T2)
          example: 1000000
        t2TokenUsed:
          type: number
          description: Token used (T2)
          example: 100000
    StorageUsageMeter:
      type: object
      required:
        - meterId
        - uid
        - objectStorageQuota
        - resourceSize
        - noteSize
        - fileSize
        - vectorStorageQuota
        - vectorStorageUsed
      properties:
        meterId:
          type: string
          description: Storage usage meter ID
        uid:
          type: string
          description: User ID
        subscriptionId:
          type: string
          description: Subscription ID
        objectStorageQuota:
          type: string
          description: Object storage quota (in bytes), including resource, note and static files
          example: '104857600'
        resourceSize:
          type: string
          description: Resource storage size in use (in bytes)
          example: '1048576'
        noteSize:
          type: string
          description: Note storage size in use (in bytes)
          example: '1048576'
        fileSize:
          type: string
          description: Static file storage size in use (in bytes)
          example: '1048576'
        vectorStorageQuota:
          type: string
          description: Vector storage quota (in bytes)
          example: '1048576'
        vectorStorageUsed:
          type: string
          description: Vector storage size used (in bytes)
          example: '1048576'
    UserSettings:
      type: object
      required:
        - uid
        - avatar
        - name
        - email
      properties:
        uid:
          type: string
          description: User ID
          example: u-g30e1b80b5g1itbemc0g5jj3
        avatar:
          type: string
          description: User avatar
          example: https://static.refly.ai/avatar/1.jpg
        name:
          type: string
          description: Username (can only contains letters, numbers, and underscores)
          example: john_doe
        nickname:
          type: string
          description: User nickname
          example: John Doe
        email:
          type: string
          description: User email
          example: 6XJpZ@example.com
        emailVerified:
          type: boolean
          description: Whether email is verified
          default: false
        uiLocale:
          type: string
          description: User UI locale
          example: en
        outputLocale:
          type: string
          description: User output locale
          example: en
        subscription:
          description: User subscription
          $ref: '#/components/schemas/Subscription'
    GetUserSettingsResponse:
      allOf:
        - $ref: '#/components/schemas/BaseResponse'
        - type: object
          properties:
            data:
              $ref: '#/components/schemas/UserSettings'
    BaseResponse:
      type: object
      required:
        - success
      properties:
        success:
          type: boolean
          description: Whether the operation was successful
          example: true
        errMsg:
          type: string
          description: Error message
          example: Operation failed
    UpsertResourceRequest:
      type: object
      required:
        - title
        - resourceType
      properties:
        title:
          type: string
          description: Resource title
          example: My Resource
        resourceType:
          description: Resource type
          $ref: '#/components/schemas/ResourceType'
        resourceId:
          type: string
          description: Resource ID (only used for update)
          example: r-g30e1b80b5g1itbemc0g5jj3
        collectionId:
          type: string
          description: Collection ID (will add to the collection if given)
          example: cl-g30e1b80b5g1itbemc0g5jj3
        data:
          description: Resource metadata
          $ref: '#/components/schemas/ResourceMeta'
        content:
          type: string
          description: Resource content (this will be ignored if storageKey was set)
        isPublic:
          type: boolean
          description: Whether this resource is public
          default: false
        readOnly:
          type: boolean
          description: Whether this resource is read-only
          default: false
    UpsertResourceResponse:
      allOf:
        - $ref: '#/components/schemas/BaseResponse'
        - type: object
          properties:
            data:
              $ref: '#/components/schemas/Resource'
    BatchCreateResourceResponse:
      allOf:
        - $ref: '#/components/schemas/BaseResponse'
        - type: object
          properties:
            data:
              type: array
              description: Resource list
              items:
                $ref: '#/components/schemas/Resource'
    ReindexResourceRequest:
      type: object
      required:
        - resourceIds
      properties:
        resourceIds:
          type: array
          description: Resource ID list
          items:
            type: string
    ReindexResourceResponse:
      allOf:
        - $ref: '#/components/schemas/BaseResponse'
        - type: object
          properties:
            data:
              type: array
              description: Resource list
              items:
                $ref: '#/components/schemas/Resource'
    DeleteResourceRequest:
      type: object
      required:
        - resourceId
      properties:
        resourceId:
          type: string
          description: Resource ID to delete
          example: r-g30e1b80b5g1itbemc0g5jj3
    ListResourceResponse:
      allOf:
        - $ref: '#/components/schemas/BaseResponse'
        - type: object
          properties:
            data:
              type: array
              description: Resource list
              items:
                $ref: '#/components/schemas/Resource'
    GetResourceDetailResponse:
      allOf:
        - $ref: '#/components/schemas/BaseResponse'
        - type: object
          properties:
            data:
              type: object
              description: Resource data
              $ref: '#/components/schemas/Resource'
    ListNoteResponse:
      allOf:
        - $ref: '#/components/schemas/BaseResponse'
        - type: object
          properties:
            data:
              type: array
              description: Note list
              items:
                $ref: '#/components/schemas/Note'
    GetNoteDetailResponse:
      allOf:
        - $ref: '#/components/schemas/BaseResponse'
        - type: object
          properties:
            data:
              type: object
              description: Note data
              $ref: '#/components/schemas/Note'
    UpsertNoteRequest:
      type: object
      properties:
        title:
          type: string
          description: Note title
          example: My Note
        noteId:
          type: string
          description: Note ID (only used for update)
          example: n-g30e1b80b5g1itbemc0g5jj3
        readOnly:
          type: boolean
          description: Whether this note is read-only
          default: false
        isPublic:
          type: boolean
          description: Whether this note is public
          default: false
        initialContent:
          type: string
          description: Note initial content
    UpsertNoteResponse:
      allOf:
        - $ref: '#/components/schemas/BaseResponse'
        - type: object
          properties:
            data:
              $ref: '#/components/schemas/Note'
    DeleteNoteRequest:
      type: object
      required:
        - noteId
      properties:
        noteId:
          type: string
          description: Note ID to delete
          example: n-g30e1b80b5g1itbemc0g5jj3
    UpsertCollectionRequest:
      type: object
      properties:
        collectionId:
          type: string
          description: Collection ID (only used for update)
          example: cl-g30e1b80b5g1itbemc0g5jj3
        title:
          type: string
          description: Collection title
          example: My Collection
        description:
          type: string
          description: Collection description
          example: Collection description
        isPublic:
          type: boolean
          description: Whether this collection is public
          default: false
    UpsertCollectionResponse:
      allOf:
        - $ref: '#/components/schemas/BaseResponse'
        - type: object
          properties:
            data:
              $ref: '#/components/schemas/Collection'
    AddResourceToCollectionRequest:
      type: object
      required:
        - collectionId
        - resourceIds
      properties:
        collectionId:
          type: string
          description: Collection ID
        resourceIds:
          type: array
          description: Resource ID list
          items:
            type: string
    RemoveResourceFromCollectionRequest:
      type: object
      required:
        - collectionId
        - resourceIds
      properties:
        collectionId:
          type: string
          description: Collection ID
        resourceIds:
          type: array
          description: Resource ID list
          items:
            type: string
    DeleteCollectionRequest:
      type: object
      required:
        - collectionId
      properties:
        collectionId:
          type: string
          description: Collection ID to delete
          example: cl-g30e1b80b5g1itbemc0g5jj3
    ListCollectionResponse:
      allOf:
        - $ref: '#/components/schemas/BaseResponse'
        - type: object
          properties:
            data:
              type: array
              description: Collection list
              items:
                $ref: '#/components/schemas/Collection'
    GetCollectionDetailResponse:
      allOf:
        - $ref: '#/components/schemas/BaseResponse'
        - type: object
          properties:
            data:
              type: object
              description: Collection data
              $ref: '#/components/schemas/Collection'
    ListLabelClassesResponse:
      allOf:
        - $ref: '#/components/schemas/BaseResponse'
        - type: object
          properties:
            data:
              type: array
              description: Label class list
              items:
                $ref: '#/components/schemas/LabelClass'
    CreateLabelClassRequest:
      type: object
      required:
        - name
        - displayName
        - prompt
      properties:
        name:
          type: string
          description: Label class name
          example: my_class
        displayName:
          type: string
          description: Label display name
          example: My Class
        icon:
          description: Label icon
          $ref: '#/components/schemas/Icon'
        prompt:
          type: string
          description: Label creation instruction prompt
          example: Extract labels for the tech-related keywords
    UpdateLabelClassRequest:
      type: object
      required:
        - labelClassId
      properties:
        labelClassId:
          type: string
          description: Label class ID
        name:
          type: string
          description: Label class name
          example: My Class
        displayName:
          type: string
          description: Label display name
          example: My Class
        icon:
          description: Label icon
          $ref: '#/components/schemas/Icon'
        prompt:
          type: string
          description: Label creation instruction prompt
          example: Extract labels for the tech-related keywords
    UpsertLabelClassResponse:
      allOf:
        - $ref: '#/components/schemas/BaseResponse'
        - type: object
          properties:
            data:
              description: Label class upserted
              $ref: '#/components/schemas/LabelClass'
    DeleteLabelClassRequest:
      type: object
      required:
        - labelClassId
      properties:
        labelClassId:
          type: string
          description: Label class ID to delete
          example: lc-g30e1b80b5g1itbemc0g5jj3
    ListLabelInstancesResponse:
      allOf:
        - $ref: '#/components/schemas/BaseResponse'
        - type: object
          properties:
            data:
              type: array
              description: Label list
              items:
                $ref: '#/components/schemas/LabelInstance'
    CreateLabelInstanceRequest:
      type: object
      required:
        - labelClassId
        - valueList
        - entityType
        - entityId
      properties:
        labelClassId:
          type: string
          description: Label class ID
          example: lc-g30e1b80b5g1itbemc0g5jj3
        valueList:
          type: array
          description: Label value list
          items:
            type: string
            example: label-1
        entityType:
          description: Label entity type
          $ref: '#/components/schemas/EntityType'
        entityId:
          description: Label entity ID
          type: string
    UpdateLabelInstanceRequest:
      type: object
      properties:
        labelId:
          type: string
          description: Label ID to update
        value:
          type: string
          description: Updated label value
    UpsertLabelInstanceResponse:
      allOf:
        - $ref: '#/components/schemas/BaseResponse'
        - type: object
          properties:
            data:
              type: array
              description: Label instance upserted
              items:
                $ref: '#/components/schemas/LabelInstance'
    DeleteLabelInstanceRequest:
      type: object
      required:
        - labelId
      properties:
        labelId:
          type: string
          description: Label ID to delete
          example: lb-g30e1b80b5g1itbemc0g5jj3
    ListSkillTemplateResponse:
      allOf:
        - $ref: '#/components/schemas/BaseResponse'
        - type: object
          properties:
            data:
              type: array
              description: Skill template list
              items:
                $ref: '#/components/schemas/SkillTemplate'
    ListSkillInstanceResponse:
      allOf:
        - $ref: '#/components/schemas/BaseResponse'
        - type: object
          properties:
            data:
              type: array
              description: Skill list
              items:
                $ref: '#/components/schemas/SkillInstance'
    SkillInstanceCreateParam:
      type: object
      required:
        - displayName
      properties:
        tplName:
          type: string
          description: Skill template name
          example: online-search
        displayName:
          type: string
          description: Skill display name
          example: My Custom Skill
        description:
          type: string
          description: Skill description
        icon:
          description: Skill instance icon
          $ref: '#/components/schemas/Icon'
        tplConfig:
          description: Skill template config
          $ref: '#/components/schemas/SkillTemplateConfig'
    CreateSkillInstanceRequest:
      type: object
      required:
        - instanceList
      properties:
        instanceList:
          type: array
          description: Skill instances to upsert
          items:
            $ref: '#/components/schemas/SkillInstanceCreateParam'
    CreateSkillInstanceResponse:
      allOf:
        - $ref: '#/components/schemas/BaseResponse'
        - type: object
          properties:
            data:
              type: array
              description: Skill instance list
              items:
                $ref: '#/components/schemas/SkillInstance'
    UpdateSkillInstanceRequest:
      type: object
      required:
        - skillId
      properties:
        skillId:
          type: string
          description: Skill ID
          example: s-g30e1b80b5g1itbemc0g5jj3
        displayName:
          type: string
          description: Skill display name
          example: My Custom Skill
        description:
          type: string
          description: Skill description
        icon:
          description: Skill instance icon
          $ref: '#/components/schemas/Icon'
        tplConfig:
          description: Skill template config
          $ref: '#/components/schemas/SkillTemplateConfig'
    UpdateSkillInstanceResponse:
      allOf:
        - $ref: '#/components/schemas/BaseResponse'
        - type: object
          properties:
            data:
              description: Skill instance list
              $ref: '#/components/schemas/SkillInstance'
    PinSkillInstanceRequest:
      type: object
      required:
        - skillId
      properties:
        skillId:
          type: string
          description: Skill ID to pin
    UnpinSkillInstanceRequest:
      type: object
      required:
        - skillId
      properties:
        skillId:
          type: string
          description: Skill ID to unpin
    DeleteSkillInstanceRequest:
      type: object
      required:
        - skillId
      properties:
        skillId:
          type: string
          description: Skill ID to delete
    SkillInput:
      type: object
      description: Skill input
      properties:
        query:
          type: string
          description: User query
    SkillContextResourceItem:
      type: object
      description: Skill context resource item
      properties:
        resourceId:
          type: string
          description: Resource ID (if empty, this will be considered as external resource)
        resource:
          description: Resource
          $ref: '#/components/schemas/Resource'
        metadata:
          type: object
          description: Resource context metadata
    SkillContextCollectionItem:
      type: object
      description: Skill context collection item
      properties:
        collectionId:
          type: string
          description: Collection ID
        collection:
          description: Collection
          $ref: '#/components/schemas/Collection'
        metadata:
          type: object
          description: Collection context metadata
    SkillContextNoteItem:
      type: object
      description: Skill context note item
      properties:
        noteId:
          type: string
          description: Note ID
        note:
          description: Note
          $ref: '#/components/schemas/Note'
        metadata:
          type: object
          description: Note context metadata
    SkillContextContentItem:
      type: object
      description: Skill context content item
      required:
        - content
      properties:
        content:
          type: string
          description: Content
        metadata:
          type: object
          description: Content context metadata
    SkillContextUrlItem:
      type: object
      description: Skill context url item
      required:
        - url
      properties:
        url:
          type: string
          description: URL
        metadata:
          type: object
          description: URL context metadata
    SkillContext:
      type: object
      description: Skill invocation context
      properties:
        resources:
          type: array
          description: Context resources
          items:
            $ref: '#/components/schemas/SkillContextResourceItem'
        collections:
          type: array
          description: Context collections
          items:
            $ref: '#/components/schemas/SkillContextCollectionItem'
        notes:
          type: array
          description: Context notes
          items:
            $ref: '#/components/schemas/SkillContextNoteItem'
        contentList:
          type: array
          description: Context content list
          items:
            $ref: '#/components/schemas/SkillContextContentItem'
        urls:
          type: array
          description: List of URLs
          items:
            $ref: '#/components/schemas/SkillContextUrlItem'
    SkillContextKey:
      type: string
      enum:
        - resources
        - collections
        - notes
        - contentList
        - urls
<<<<<<< HEAD
    SkillSelectedTextKey:
=======
    SelectionKey:
>>>>>>> 878766c6
      type: string
      enum:
        - noteSelection
        - resourceSelection
        - extensionWeblinkSelection
        - noteCursorSelection
        - noteBeforeCursorSelection
        - noteAfterCursorSelection
<<<<<<< HEAD
    SkillInvocationRule:
=======
    SkillContextRule:
>>>>>>> 878766c6
      type: object
      required:
        - key
      properties:
        key:
          type: string
<<<<<<< HEAD
          description: Field key
          oneOf:
            - $ref: '#/components/schemas/SkillInputKey'
            - $ref: '#/components/schemas/SkillContextKey'
            - $ref: '#/components/schemas/SkillSelectedTextKey'
        rules:
          type: array
          description: Skill invocation rules
          items:
            $ref: '#/components/schemas/SkillInvocationRule'
        relation:
          type: string
          description: Group relation
          default: regular
          $ref: '#/components/schemas/InvocationRuleGroupRelation'
=======
          description: Context key
          $ref: '#/components/schemas/SkillContextKey'
>>>>>>> 878766c6
        limit:
          type: number
          description: Maximum number of items
          default: 50
        required:
          type: boolean
          description: Whether this context is required
          default: false
        preferredSelectionKeys:
          type: array
          description: Preferred selection keys (only applicable when key is `contentList`)
          items:
            $ref: '#/components/schemas/SelectionKey'
    ContextRuleGroupRelation:
      type: string
      enum:
        - regular
        - mutuallyExclusive
    SkillContextRuleGroup:
      type: object
      required:
        - rules
      properties:
        rules:
          type: array
          description: Skill context rules
          items:
            $ref: '#/components/schemas/SkillContextRule'
        relation:
          type: string
          description: Rule group relation
          default: regular
          $ref: '#/components/schemas/ContextRuleGroupRelation'
        preferredContextKeys:
          type: array
          description: Preferred context keys
          items:
            $ref: '#/components/schemas/SkillContextKey'
    SkillInvocationConfig:
      type: object
      properties:
        context:
          description: Skill context rule group
          $ref: '#/components/schemas/SkillContextRuleGroup'
    SkillJobStatus:
      type: string
      description: Skill job status
      enum:
        - scheduling
        - running
        - finish
        - failed
    InvokeSkillRequest:
      type: object
      properties:
        input:
          description: Skill input
          $ref: '#/components/schemas/SkillInput'
        context:
          description: Skill invocation context
          $ref: '#/components/schemas/SkillContext'
        tplConfig:
          description: Skill template config
          $ref: '#/components/schemas/SkillTemplateConfig'
        skillId:
          type: string
          description: Skill instance ID to invoke (if not provided, skill scheduler will be used)
        convId:
          description: Conversation ID (will add messages to this conversation if provided)
          type: string
        locale:
          type: string
          description: Selected output locale
        modelName:
          type: string
          description: Selected model
        createConvParam:
          description: Create conversation parameters
          $ref: '#/components/schemas/CreateConversationRequest'
        jobId:
          description: Skill job ID (if not provided, a new job will be created)
          type: string
        triggerId:
          description: Trigger ID (typically you don't need to provide this)
          type: string
    InvokeSkillResponse:
      allOf:
        - $ref: '#/components/schemas/BaseResponse'
        - type: object
          properties:
            jobId:
              type: string
              description: Skill job ID
    ListSkillTriggerResponse:
      allOf:
        - $ref: '#/components/schemas/BaseResponse'
        - type: object
          properties:
            data:
              type: array
              description: Skill trigger list
              items:
                $ref: '#/components/schemas/SkillTrigger'
    SkillTriggerCreateParam:
      type: object
      required:
        - skillId
        - displayName
        - triggerType
      properties:
        skillId:
          type: string
          description: Skill ID
          example: sk-g30e1b80b5g1itbemc0g5jj3
        displayName:
          type: string
          description: Trigger display name
          example: My trigger
        triggerType:
          description: Trigger type
          $ref: '#/components/schemas/SkillTriggerType'
        simpleEventName:
          description: Simple event name (only required when trigger type is `simpleEvent`)
          $ref: '#/components/schemas/SimpleEventName'
        timerConfig:
          description: Timer config (only required when trigger type is `timer`)
          $ref: '#/components/schemas/TimerTriggerConfig'
        input:
          description: Skill input
          $ref: '#/components/schemas/SkillInput'
        context:
          description: Skill invocation context
          $ref: '#/components/schemas/SkillContext'
        tplConfig:
          description: Skill template config
          $ref: '#/components/schemas/SkillTemplateConfig'
        enabled:
          type: boolean
          description: Whether this trigger is enabled
    CreateSkillTriggerRequest:
      type: object
      required:
        - triggerList
      properties:
        triggerList:
          type: array
          description: Skill triggers to upsert
          items:
            $ref: '#/components/schemas/SkillTriggerCreateParam'
    CreateSkillTriggerResponse:
      allOf:
        - $ref: '#/components/schemas/BaseResponse'
        - type: object
          properties:
            data:
              type: array
              description: Skill trigger list
              items:
                $ref: '#/components/schemas/SkillTrigger'
    UpdateSkillTriggerRequest:
      allOf:
        - $ref: '#/components/schemas/SkillTriggerCreateParam'
        - type: object
          required:
            - triggerId
          properties:
            triggerId:
              type: string
              description: Trigger ID
              example: tr-g30e1b80b5g1itbemc0g5jj3
    UpdateSkillTriggerResponse:
      allOf:
        - $ref: '#/components/schemas/BaseResponse'
        - type: object
          properties:
            data:
              description: Updated skill trigger
              $ref: '#/components/schemas/SkillTrigger'
    DeleteSkillTriggerRequest:
      type: object
      required:
        - triggerId
      properties:
        triggerId:
          type: string
          description: Trigger ID to delete
    ListSkillJobsResponse:
      allOf:
        - $ref: '#/components/schemas/BaseResponse'
        - type: object
          properties:
            data:
              type: array
              description: Skill job list
              items:
                $ref: '#/components/schemas/SkillJob'
    GetSkillJobDetailResponse:
      allOf:
        - $ref: '#/components/schemas/BaseResponse'
        - type: object
          properties:
            data:
              description: Skill job
              $ref: '#/components/schemas/SkillJob'
    CreateConversationRequest:
      type: object
      properties:
        title:
          type: string
          description: Conversation title
          example: My Conversation
        locale:
          type: string
          description: Conversation locale
          example: en
        origin:
          type: string
          description: Origin page host
          example: https://refly.ai
        originPageTitle:
          type: string
          description: Origin page title
          example: Refly | Where knowledge thrives
        originPageUrl:
          type: string
          description: Origin page url
          example: https://refly.ai/knowledge-base
    CreateConversationResponse:
      allOf:
        - $ref: '#/components/schemas/BaseResponse'
        - type: object
          properties:
            data:
              type: object
              description: Created conversation
              $ref: '#/components/schemas/Conversation'
    ListConversationResponse:
      allOf:
        - $ref: '#/components/schemas/BaseResponse'
        - type: object
          properties:
            data:
              type: array
              description: Conversation list
              items:
                $ref: '#/components/schemas/Conversation'
    ChatRequest:
      type: object
      properties:
        task:
          description: chat task config
          $ref: '#/components/schemas/ChatTask'
    GetConversationDetailResponse:
      allOf:
        - $ref: '#/components/schemas/BaseResponse'
        - type: object
          properties:
            data:
              type: object
              description: Conversation data
              $ref: '#/components/schemas/Conversation'
    UpdateUserSettingsRequest:
      type: object
      properties:
        name:
          type: string
          description: User name
          example: john_name
        nickname:
          type: string
          description: User nickname
          example: John Doe
        uiLocale:
          type: string
          description: UI locale
          example: en
        outputLocale:
          type: string
          description: Output locale
          example: en
    CheckSettingsFieldResult:
      type: object
      required:
        - field
        - value
        - available
      properties:
        field:
          type: string
          description: Settings field
        value:
          type: string
          description: Settings field value
        available:
          type: boolean
          description: Whether the field value is available
    CheckSettingsFieldResponse:
      allOf:
        - $ref: '#/components/schemas/BaseResponse'
        - type: object
          properties:
            data:
              description: Settings field check result
              $ref: '#/components/schemas/CheckSettingsFieldResult'
    CreateCheckoutSessionRequest:
      type: object
      required:
        - lookupKey
      properties:
        lookupKey:
          description: Price lookup key
          $ref: '#/components/schemas/PriceLookupKey'
    CreateCheckoutSessionResponse:
      allOf:
        - $ref: '#/components/schemas/BaseResponse'
        - type: object
          properties:
            data:
              type: object
              description: Checkout session
              properties:
                url:
                  type: string
                  description: Checkout session URL
    CreatePortalSessionResponse:
      allOf:
        - $ref: '#/components/schemas/BaseResponse'
        - type: object
          properties:
            data:
              type: object
              description: Portal session
              properties:
                url:
                  type: string
                  description: Portal session URL
    SubscriptionUsageData:
      type: object
      properties:
        token:
          description: Token usage meter
          $ref: '#/components/schemas/TokenUsageMeter'
        storage:
          description: Storage usage meter
          $ref: '#/components/schemas/StorageUsageMeter'
    GetSubscriptionUsageResponse:
      allOf:
        - $ref: '#/components/schemas/BaseResponse'
        - type: object
          properties:
            data:
              type: object
              description: Subscription usage
              $ref: '#/components/schemas/SubscriptionUsageData'
    SearchDomain:
      type: string
      enum:
        - resource
        - note
        - collection
        - conversation
        - skill
    SearchMode:
      type: string
      enum:
        - keyword
        - vector
        - hybrid
    SearchRequest:
      type: object
      required:
        - query
      properties:
        query:
          type: string
          description: Search query (if empty, return last updated data)
        scope:
          type: string
          description: Search scope
          enum:
            - user
            - public
          default: user
        domains:
          type: array
          description: Search domains (if not specified, return all domains)
          items:
            $ref: '#/components/schemas/SearchDomain'
        mode:
          type: string
          description: Search mode
          $ref: '#/components/schemas/SearchMode'
          default: keyword
        limit:
          type: number
          description: Search result limit for each domain
          default: 5
    SearchResultMeta:
      type: object
      properties:
        resourceType:
          type: string
          description: Resource type
          $ref: '#/components/schemas/ResourceType'
        resourceMeta:
          type: object
          description: Resource metadata
          $ref: '#/components/schemas/ResourceMeta'
        collectionId:
          type: string
          description: Collection ID
    SearchResult:
      type: object
      required:
        - id
        - domain
        - title
      properties:
        id:
          type: string
          description: Search result ID to navigate to
        domain:
          description: Search result domain
          $ref: '#/components/schemas/SearchDomain'
        title:
          type: string
          description: Search result title
        content:
          type: array
          description: Search result content list with highlight marks
          items:
            type: string
        metadata:
          description: Search result metadata
          $ref: '#/components/schemas/SearchResultMeta'
        createdAt:
          type: string
          format: date-time
          description: Data creation time
        updatedAt:
          type: string
          format: date-time
          description: Collection creation time
    SearchResponse:
      allOf:
        - $ref: '#/components/schemas/BaseResponse'
        - type: object
          properties:
            data:
              type: array
              description: Search result
              items:
                $ref: '#/components/schemas/SearchResult'
    ScrapeWeblinkRequest:
      type: object
      required:
        - url
      properties:
        url:
          type: string
          description: Weblink URL
    ScrapeWeblinkResult:
      type: object
      properties:
        title:
          type: string
          description: Weblink title
        description:
          type: string
          description: Weblink description
        image:
          type: string
          description: Weblink image
    ScrapeWeblinkResponse:
      allOf:
        - $ref: '#/components/schemas/BaseResponse'
        - type: object
          properties:
            data:
              description: Weblink scrape result
              $ref: '#/components/schemas/ScrapeWeblinkResult'
    UploadRequest:
      type: object
      required:
        - file
        - entityId
        - entityType
      properties:
        file:
          type: string
          format: binary
          description: File to upload
        entityId:
          type: string
          description: Entity ID
        entityType:
          description: Entity type
          $ref: '#/components/schemas/EntityType'
    UploadResponse:
      allOf:
        - $ref: '#/components/schemas/BaseResponse'
        - type: object
          properties:
            data:
              type: object
              description: File upload result
              properties:
                url:
                  type: string
                  description: File URL
    ModelInfo:
      type: object
      required:
        - name
        - label
        - provider
        - tier
      properties:
        name:
          type: string
          description: Model name
        label:
          type: string
          description: Model label
        provider:
          type: string
          description: Model provider
        tier:
          type: string
          description: Model tier
    ListModelsResponse:
      allOf:
        - $ref: '#/components/schemas/BaseResponse'
        - type: object
          properties:
            data:
              type: array
              description: Model list
              items:
                $ref: '#/components/schemas/ModelInfo'
  securitySchemes:
    api_key:
      type: apiKey
      name: api_key
      in: header<|MERGE_RESOLUTION|>--- conflicted
+++ resolved
@@ -3099,11 +3099,7 @@
         - notes
         - contentList
         - urls
-<<<<<<< HEAD
-    SkillSelectedTextKey:
-=======
     SelectionKey:
->>>>>>> 878766c6
       type: string
       enum:
         - noteSelection
@@ -3112,37 +3108,15 @@
         - noteCursorSelection
         - noteBeforeCursorSelection
         - noteAfterCursorSelection
-<<<<<<< HEAD
-    SkillInvocationRule:
-=======
     SkillContextRule:
->>>>>>> 878766c6
       type: object
       required:
         - key
       properties:
         key:
           type: string
-<<<<<<< HEAD
-          description: Field key
-          oneOf:
-            - $ref: '#/components/schemas/SkillInputKey'
-            - $ref: '#/components/schemas/SkillContextKey'
-            - $ref: '#/components/schemas/SkillSelectedTextKey'
-        rules:
-          type: array
-          description: Skill invocation rules
-          items:
-            $ref: '#/components/schemas/SkillInvocationRule'
-        relation:
-          type: string
-          description: Group relation
-          default: regular
-          $ref: '#/components/schemas/InvocationRuleGroupRelation'
-=======
           description: Context key
           $ref: '#/components/schemas/SkillContextKey'
->>>>>>> 878766c6
         limit:
           type: number
           description: Maximum number of items
