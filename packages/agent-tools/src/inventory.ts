--- conflicted
+++ resolved
@@ -1,5 +1,4 @@
 import { ToolsetDefinition } from '@refly/openapi-schema';
-<<<<<<< HEAD
 import {
   BuiltinToolset,
   BuiltinToolsetDefinition,
@@ -14,12 +13,8 @@
   BuiltinGetTimeToolset,
   BuiltinGetTimeDefinition,
 } from './builtin';
-import { FirecrawlToolset, FirecrawlToolsetDefinition } from './firecrawl';
-=======
 import { AgentBaseToolset } from './base';
 import { BrowserUseToolset, BrowserUseToolsetDefinition } from './browser-use';
-import { BuiltinToolset, BuiltinToolsetDefinition } from './builtin';
->>>>>>> dbe4ea02
 import { CalculatorToolset, CalculatorToolsetDefinition } from './calculator';
 import { CodeInterpreterToolset, CodeInterpreterToolsetDefinition } from './code-interpreter';
 import { FalAudioToolset, FalAudioToolsetDefinition } from './fal-audio';
@@ -42,7 +37,6 @@
 
 export type AnyToolsetClass = new (...args: any[]) => AgentBaseToolset<any>;
 
-<<<<<<< HEAD
 export const builtinToolsetInventory: Record<
   string,
   {
@@ -72,10 +66,7 @@
   },
 };
 
-=======
 // Oauth tool use external sdk to execute, so the class is undefined
-// Oauth tool use external sdk to execute, so the class is undefined
->>>>>>> dbe4ea02
 export const toolsetInventory: Record<
   string,
   {
