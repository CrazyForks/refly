--- conflicted
+++ resolved
@@ -5,15 +5,12 @@
 import { CalculatorToolset, CalculatorToolsetDefinition } from './calculator';
 import { GoogleDriveToolset, GoogleDriveToolsetDefinition } from './google-drive';
 import { JinaToolset, JinaToolsetDefinition } from './jina';
-<<<<<<< HEAD
 import {
   GenerateImageWithNanoBananaToolset,
   GenerateImageWithNanoBananaToolsetDefinition,
 } from './builtin/media-generate/nano_banana';
-=======
 import { CodeInterpreterToolset, CodeInterpreterToolsetDefinition } from './code-interpreter';
 import { WhaleWisdomToolset, WhaleWisdomToolsetDefinition } from './whalewisdom';
->>>>>>> b7b2aa8b
 
 export type AnyToolsetClass = new (...args: any[]) => AgentBaseToolset<any>;
 
@@ -44,11 +41,10 @@
     class: JinaToolset,
     definition: JinaToolsetDefinition,
   },
-<<<<<<< HEAD
   [GenerateImageWithNanoBananaToolsetDefinition.key]: {
     class: GenerateImageWithNanoBananaToolset,
     definition: GenerateImageWithNanoBananaToolsetDefinition,
-=======
+  },
   [CodeInterpreterToolsetDefinition.key]: {
     class: CodeInterpreterToolset,
     definition: CodeInterpreterToolsetDefinition,
@@ -56,6 +52,5 @@
   [WhaleWisdomToolsetDefinition.key]: {
     class: WhaleWisdomToolset,
     definition: WhaleWisdomToolsetDefinition,
->>>>>>> b7b2aa8b
   },
 };