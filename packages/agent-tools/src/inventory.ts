--- conflicted
+++ resolved
@@ -18,20 +18,13 @@
 import { NotionToolset, NotionToolsetDefinition } from './notion';
 import { PerplexityToolset, PerplexityToolsetDefinition } from './perplexity';
 import { ProductHuntToolset, ProductHuntToolsetDefinition } from './producthunt';
-<<<<<<< HEAD
 import { RedditToolsetDefinition } from './reddit';
 import { TwitterToolsetDefinition } from './twitter';
 import { WhaleWisdomToolset, WhaleWisdomToolsetDefinition } from './whalewisdom';
-=======
-import { BrowserUseToolset, BrowserUseToolsetDefinition } from './browser-use';
-import { ScaleboxToolset, ScaleboxToolsetDefinition } from './scalebox';
-import { ApifyToolset, ApifyToolsetDefinition } from './apify';
-import { NovitaSandboxToolset, NovitaSandboxToolsetDefinition } from './novita-sandbox';
-import { Apify13FToolset, Apify13FToolsetDefinition } from './apify-13f';
->>>>>>> d1b1b5d2
 
 export type AnyToolsetClass = new (...args: any[]) => AgentBaseToolset<any>;
 
+// Oauth tool use external sdk to execute, so the class is undefined
 // Oauth tool use external sdk to execute, so the class is undefined
 export const toolsetInventory: Record<
   string,
@@ -108,7 +101,6 @@
     class: BrowserUseToolset,
     definition: BrowserUseToolsetDefinition,
   },
-<<<<<<< HEAD
   [GitHubToolsetDefinition.key]: {
     class: undefined,
     definition: GitHubToolsetDefinition,
@@ -124,22 +116,5 @@
   [RedditToolsetDefinition.key]: {
     class: undefined,
     definition: RedditToolsetDefinition,
-=======
-  [ScaleboxToolsetDefinition.key]: {
-    class: ScaleboxToolset,
-    definition: ScaleboxToolsetDefinition,
-  },
-  [ApifyToolsetDefinition.key]: {
-    class: ApifyToolset,
-    definition: ApifyToolsetDefinition,
-  },
-  [NovitaSandboxToolsetDefinition.key]: {
-    class: NovitaSandboxToolset,
-    definition: NovitaSandboxToolsetDefinition,
-  },
-  [Apify13FToolsetDefinition.key]: {
-    class: Apify13FToolset,
-    definition: Apify13FToolsetDefinition,
->>>>>>> d1b1b5d2
   },
 };