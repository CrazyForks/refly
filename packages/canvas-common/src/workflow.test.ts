import { describe, it, expect, vi, beforeEach } from 'vitest';
import { CanvasData, CanvasNodeType, WorkflowVariable } from '@refly/openapi-schema';
<<<<<<< HEAD
import { prepareNodeExecutions, WorkflowNode, updateContextItemsFromVariables } from './workflow';
=======
import {
  processQueryWithTypes,
  prepareNodeExecutions,
  WorkflowNode,
  sortNodeExecutionsByExecutionOrder,
  WorkflowNodeExecution,
} from './workflow';
>>>>>>> afdd677a
import { ResponseNodeMeta } from './types';
import { IContextItem } from '@refly-packages/common-types';

// Mock id generators for deterministic outputs
let sequences = {
  nodeIds: [] as string[],
  entityIds: [] as string[],
};

vi.mock('@refly/utils', async (importOriginal) => {
  const actual = (await importOriginal()) as any;
  let nodeIdIdx = 0;
  let entityIdIdx = 0;

  return {
    ...actual,
    genNodeID: vi.fn(() => sequences.nodeIds[nodeIdIdx++] ?? `N${nodeIdIdx}`),
    genNodeEntityId: vi.fn(() => sequences.entityIds[entityIdIdx++] ?? `E${entityIdIdx}`),
  };
});

// Helper function to set mock sequences
const setMockSequences = (s: {
  nodeIds?: string[];
  entityIds?: string[];
}) => {
  sequences = {
    nodeIds: s.nodeIds ?? [],
    entityIds: s.entityIds ?? [],
  };
};

describe('prepareNodeExecutions', () => {
  const buildCanvas = () => {
    const nodes = [
      {
        id: 'S',
        type: 'start',
        position: {
          x: 0,
          y: 0,
        },
        data: {
          title: 'Start',
          entityId: 'entityStart',
          metadata: {
            contextItems: [],
          },
        },
      },
      {
        id: 'A',
        type: 'skillResponse' as CanvasNodeType,
        position: { x: 0, y: 0 },
        data: {
          title: 'Hello JavaScript world',
          entityId: 'entityA',
          metadata: {
            structuredData: { query: 'Hello @{type=var,id=v-topic,name=topic} world' },
            contextItems: [],
            modelInfo: {
              name: 'openai/gpt-5',
              providerItemId: 'pi-1',
              label: 'GPT-5',
              provider: 'openai',
              contextLimit: 1000,
              maxOutput: 1000,
            },
          } as ResponseNodeMeta,
        },
      },
      {
        id: 'B',
        type: 'document' as CanvasNodeType,
        position: { x: 0, y: 0 },
        data: {
          title: 'Test Document',
          entityId: 'entityB',
        },
      },
      {
        id: 'C',
        type: 'skillResponse' as CanvasNodeType,
        position: { x: 0, y: 0 },
        data: {
          title: 'Analyze test.pdf',
          entityId: 'entityC',
          metadata: {
            structuredData: {
              query: 'Analyze @{type=resource,id=resource1,name=test2.pdf} please',
            },
            contextItems: [
              {
                entityId: 'entityA',
                type: 'skillResponse',
                metadata: { withHistory: true },
              },
              { entityId: 'entityB', type: 'document' },
              { entityId: 'resource1', type: 'resource', title: 'test.pdf' },
            ],
            modelInfo: {
              name: 'openai/gpt-5-mini',
              providerItemId: 'pi-2',
              label: 'GPT-5 Mini',
              provider: 'openai',
              contextLimit: 1000,
              maxOutput: 1000,
            },
          } as ResponseNodeMeta,
        },
      },
    ];
    const edges = [
      { id: 'e0', source: 'S', target: 'A' },
      { id: 'e1', source: 'A', target: 'B' },
      { id: 'e2', source: 'B', target: 'C' },
      { id: 'e3', source: 'A', target: 'C' },
    ];
    return { nodes, edges } as CanvasData;
  };

  const variables: WorkflowVariable[] = [
    {
      variableId: 'v-topic',
      name: 'topic',
      value: [{ type: 'text', text: 'TypeScript' }],
      variableType: 'string',
    },
    {
      variableId: 'v-doc',
      name: 'doc',
      value: [
        {
          type: 'resource',
          resource: {
            name: 'test2.pdf', // different name from test.pdf
            fileType: 'application/pdf',
            storageKey: 's1',
            entityId: 'resource1',
          },
        },
      ],
      variableType: 'resource',
    },
  ];

  beforeEach(() => {
    setMockSequences({
      nodeIds: ['N1', 'N2', 'N3', 'N4'],
      entityIds: ['E1', 'E2', 'E3', 'E4'],
    });
  });

  it('computes start nodes automatically and marks subtree nodes as waiting (isNewCanvas=false)', () => {
    const canvas = buildCanvas();
    const { nodeExecutions, startNodes } = prepareNodeExecutions({
      executionId: 'exec1',
      canvasData: canvas,
      variables,
      isNewCanvas: false,
    });

    expect(startNodes).toEqual(['S']);
    expect(nodeExecutions).toEqual([
      {
        nodeId: 'S',
        nodeType: 'start',
        entityId: 'entityStart',
        childNodeIds: ['A'],
        parentNodeIds: [],
        connectTo: [],
        status: 'waiting',
        title: 'Start',
        node: {
          type: 'start',
          id: 'S',
          position: {
            x: 0,
            y: 0,
          },
          data: {
            title: 'Start',
            entityId: 'entityStart',
            metadata: {
              contextItems: [],
            },
          },
        },
      },
      {
        nodeId: 'A',
        nodeType: 'skillResponse',
        childNodeIds: ['B', 'C'],
        parentNodeIds: ['S'],
        originalQuery: 'Hello @{type=var,id=v-topic,name=topic} world',
        processedQuery: 'Hello TypeScript world',
        status: 'waiting',
        title: 'Hello TypeScript world',
        connectTo: [
          {
            type: 'start',
            entityId: 'entityStart',
            handleType: 'source',
          },
        ],
        entityId: 'entityA',
        resultHistory: [],
        node: {
          data: {
            entityId: 'entityA',
            metadata: {
              contextItems: [],
              structuredData: {
                query: 'Hello @{type=var,id=v-topic,name=topic} world',
              },
              modelInfo: {
                name: 'openai/gpt-5',
                providerItemId: 'pi-1',
                label: 'GPT-5',
                provider: 'openai',
                contextLimit: 1000,
                maxOutput: 1000,
              },
            },
            title: 'Hello TypeScript world',
          },
          id: 'A',
          position: {
            x: 0,
            y: 0,
          },
          type: 'skillResponse',
        },
      },
      {
        nodeId: 'B',
        nodeType: 'document',
        childNodeIds: ['C'],
        parentNodeIds: ['A'],
        entityId: 'entityB',
        status: 'waiting',
        title: 'Test Document',
        connectTo: [
          {
            entityId: 'entityA',
            handleType: 'source',
            type: 'skillResponse',
          },
        ],

        node: {
          data: {
            entityId: 'entityB',
            title: 'Test Document',
          },
          id: 'B',
          position: {
            x: 0,
            y: 0,
          },
          type: 'document',
        },
      },
      {
        nodeId: 'C',
        nodeType: 'skillResponse',
        originalQuery: 'Analyze @{type=resource,id=resource1,name=test2.pdf} please',
        parentNodeIds: ['B', 'A'],
        processedQuery: 'Analyze test2.pdf please',
        status: 'waiting',
        title: 'Analyze test2.pdf please',
        childNodeIds: [],
        entityId: 'entityC',
        connectTo: [
          {
            entityId: 'entityB',
            handleType: 'source',
            type: 'document',
          },
          {
            entityId: 'entityA',
            handleType: 'source',
            type: 'skillResponse',
          },
        ],
        resultHistory: [
          {
            title: 'Hello TypeScript world',
            resultId: 'entityA',
          },
        ],
        node: {
          data: {
            entityId: 'entityC',
            metadata: {
              structuredData: {
                query: 'Analyze @{type=resource,id=resource1,name=test2.pdf} please',
              },
              contextItems: [
                {
                  entityId: 'entityA',
                  type: 'skillResponse',
                  metadata: {
                    withHistory: true,
                  },
                },
                {
                  entityId: 'entityB',
                  type: 'document',
                },
                {
                  entityId: 'resource1',
                  type: 'resource',
                  title: 'test2.pdf',
                },
              ],
              modelInfo: {
                name: 'openai/gpt-5-mini',
                providerItemId: 'pi-2',
                label: 'GPT-5 Mini',
                provider: 'openai',
                contextLimit: 1000,
                maxOutput: 1000,
              },
            },
            title: 'Analyze test2.pdf please',
          },
          id: 'C',
          position: {
            x: 0,
            y: 0,
          },
          type: 'skillResponse',
        },
      },
    ] as WorkflowNode[]);
  });

  it('uses provided startNodes when isNewCanvas=false', () => {
    const canvas = buildCanvas();
    const { startNodes } = prepareNodeExecutions({
      executionId: 'exec3',
      canvasData: canvas,
      variables,
      startNodes: ['C'], // This should be used when isNewCanvas=false
      isNewCanvas: false,
    });

    expect(startNodes).toEqual(['C']);
  });

  it('ignores provided startNodes and auto-detects root nodes when isNewCanvas=true', () => {
    const canvas = buildCanvas();
    const { nodeExecutions, startNodes } = prepareNodeExecutions({
      executionId: 'exec2',
      canvasData: canvas,
      variables,
      startNodes: ['B'], // This should be ignored when isNewCanvas=true
      isNewCanvas: true,
    });

    // startNodes should be auto-detected (node A has no parents), mapped to new id N1
    expect(startNodes).toEqual(['N1']);
    expect(nodeExecutions).toEqual([
      {
        nodeId: 'N1',
        nodeType: 'start',
        title: 'Start',
        parentNodeIds: [],
        status: 'waiting',
        childNodeIds: ['N2'],
        connectTo: [],
        entityId: 'E1',
        node: {
          data: {
            contentPreview: '',
            entityId: 'E1',
            metadata: {
              contextItems: [],
            },
            title: 'Start',
          },
          id: 'N1',
          position: {
            x: 0,
            y: 0,
          },
          type: 'start',
        },
      },
      {
        nodeId: 'N2',
        nodeType: 'skillResponse',
        title: 'Hello TypeScript world',
        originalQuery: 'Hello @{type=var,id=v-topic,name=topic} world',
        parentNodeIds: ['N1'],
        processedQuery: 'Hello TypeScript world',
        resultHistory: [],
        status: 'waiting',
        childNodeIds: ['N3', 'N4'],
        entityId: 'E2',
        connectTo: [
          {
            entityId: 'E1',
            handleType: 'source',
            type: 'start',
          },
        ],
        node: {
          data: {
            contentPreview: '',
            entityId: 'E2',
            metadata: {
              contextItems: [],
              modelInfo: {
                contextLimit: 1000,
                label: 'GPT-5',
                maxOutput: 1000,
                name: 'openai/gpt-5',
                provider: 'openai',
                providerItemId: 'pi-1',
              },
              structuredData: {
                query: 'Hello @{type=var,id=v-topic,name=topic} world',
              },
            },
            title: 'Hello TypeScript world',
          },
          id: 'N2',
          position: {
            x: 0,
            y: 0,
          },
          type: 'skillResponse',
        },
      },
      {
        nodeId: 'N3',
        nodeType: 'document',
        parentNodeIds: ['N2'],
        status: 'waiting',
        title: 'Test Document',
        childNodeIds: ['N4'],
        connectTo: [
          {
            entityId: 'E2',
            handleType: 'source',
            type: 'skillResponse',
          },
        ],
        entityId: 'E3',
        node: {
          data: {
            entityId: 'E3',
            title: 'Test Document',
            contentPreview: '',
          },
          id: 'N3',
          position: {
            x: 0,
            y: 0,
          },
          type: 'document',
        },
      },
      {
        nodeId: 'N4',
        nodeType: 'skillResponse',
        originalQuery: 'Analyze @{type=resource,id=resource1,name=test2.pdf} please',
        parentNodeIds: ['N3', 'N2'],
        processedQuery: 'Analyze test2.pdf please',
        resultHistory: [
          {
            title: 'Hello TypeScript world',
            resultId: 'E2',
          },
        ],
        status: 'waiting',
        title: 'Analyze test2.pdf please',
        childNodeIds: [],
        connectTo: [
          {
            entityId: 'E3',
            handleType: 'source',
            type: 'document',
          },
          {
            entityId: 'E2',
            handleType: 'source',
            type: 'skillResponse',
          },
        ],
        entityId: 'E4',
        node: {
          data: {
            contentPreview: '',
            entityId: 'E4',
            metadata: {
              contextItems: [
                {
                  entityId: 'E2',
                  metadata: {
                    withHistory: true,
                  },
                  type: 'skillResponse',
                },
                {
                  entityId: 'E3',
                  type: 'document',
                },
                {
                  entityId: 'resource1',
                  type: 'resource',
                  title: 'test2.pdf',
                },
              ],
              modelInfo: {
                contextLimit: 1000,
                label: 'GPT-5 Mini',
                maxOutput: 1000,
                name: 'openai/gpt-5-mini',
                provider: 'openai',
                providerItemId: 'pi-2',
              },
              structuredData: {
                query: 'Analyze @{type=resource,id=resource1,name=test2.pdf} please',
              },
            },
            title: 'Analyze test2.pdf please',
          },
          id: 'N4',
          position: {
            x: 0,
            y: 0,
          },
          type: 'skillResponse',
        },
      },
    ] as WorkflowNode[]);
  });
});

<<<<<<< HEAD
describe('updateContextItemsFromVariables', () => {
  it('returns original context items when variables empty or query has no references', () => {
    const contextItems: IContextItem[] = [{ entityId: 'existing', type: 'document' }];
    const variables: WorkflowVariable[] = [];

    expect(updateContextItemsFromVariables(contextItems, variables)).toEqual(contextItems);
    expect(updateContextItemsFromVariables(contextItems, variables)).toEqual(contextItems);
  });

  it('ignores non-resource variables', () => {
    const contextItems: IContextItem[] = [];
    const variables: WorkflowVariable[] = [
      {
        variableId: 'v1',
        name: 'textVar',
        value: [{ type: 'text', text: 'hello' }],
        variableType: 'string',
      },
    ];

    expect(updateContextItemsFromVariables(contextItems, variables)).toEqual([]);
  });

  it('handles multiple resource variables in query', () => {
    const contextItems: IContextItem[] = [
      { entityId: 'resource1', type: 'resource', title: 'doc1.pdf' },
      { entityId: 'resource2', type: 'resource', title: 'doc2.pdf' },
    ];
    const variables: WorkflowVariable[] = [
      {
        variableId: 'v1',
        name: 'doc1',
        value: [
          {
            type: 'resource',
            resource: {
              name: 'doc1.pdf',
              fileType: 'application/pdf',
              storageKey: 's1',
              entityId: 'resource1',
            },
          },
        ],
        variableType: 'resource',
      },
      {
        variableId: 'v2',
        name: 'doc2',
        value: [
          {
            type: 'resource',
            resource: {
              name: 'doc2.pdf',
              fileType: 'application/pdf',
              storageKey: 's2',
              entityId: 'resource2',
            },
          },
        ],
        variableType: 'resource',
      },
    ];

    const result = updateContextItemsFromVariables(contextItems, variables);
    expect(result).toEqual([
      { entityId: 'resource1', type: 'resource', title: 'doc1.pdf' },
      { entityId: 'resource2', type: 'resource', title: 'doc2.pdf' },
    ]);
  });

  it('skips resource variables without entityId', () => {
    const contextItems: IContextItem[] = [];
    const variables: WorkflowVariable[] = [
      {
        variableId: 'v1',
        name: 'doc',
        value: [
          {
            type: 'resource',
            resource: {
              name: 'test.pdf',
              fileType: 'application/pdf',
              storageKey: 's1',
              // No entityId
            },
          },
        ],
        variableType: 'resource',
      },
    ];

    const result = updateContextItemsFromVariables(contextItems, variables);
    expect(result).toEqual([]);
  });

  it('updates existing resource context item title to variable name when entityId matches', () => {
    const contextItems: IContextItem[] = [
      { entityId: 'resource1', type: 'resource', title: 'existing.pdf' },
    ];
    const variables: WorkflowVariable[] = [
      {
        variableId: 'v1',
        name: 'doc',
        value: [
          {
            type: 'resource',
            resource: {
              name: 'test.pdf',
              fileType: 'application/pdf',
              storageKey: 's1',
              entityId: 'resource1',
            },
          },
        ],
        variableType: 'resource',
      },
    ];

    const result = updateContextItemsFromVariables(contextItems, variables);
    expect(result).toEqual([{ entityId: 'resource1', type: 'resource', title: 'test.pdf' }]);
  });

  it('handles non-ASCII variable names', () => {
    const contextItems: IContextItem[] = [
      {
        entityId: 'resource1',
        type: 'resource',
      },
    ];
    const variables: WorkflowVariable[] = [
      {
        variableId: 'v1',
        name: '文档',
        value: [
          {
            type: 'resource',
            resource: {
              name: 'test.pdf',
              fileType: 'application/pdf',
              storageKey: 's1',
              entityId: 'resource1',
            },
          },
        ],
        variableType: 'resource',
      },
    ];

    const result = updateContextItemsFromVariables(contextItems, variables);
    expect(result).toEqual([{ entityId: 'resource1', type: 'resource', title: 'test.pdf' }]);
  });

  it('updates multiple existing resources with different variable names', () => {
    const contextItems: IContextItem[] = [
      { entityId: 'resource1', type: 'resource', title: 'old_name1.pdf' },
      { entityId: 'resource2', type: 'resource', title: 'old_name2.pdf' },
      { entityId: 'resource3', type: 'resource', title: 'old_name3.pdf' },
    ];
    const variables: WorkflowVariable[] = [
      {
        variableId: 'v1',
        name: 'doc1',
        value: [
          {
            type: 'resource',
            resource: {
              name: 'test1.pdf',
              fileType: 'application/pdf',
              storageKey: 's1',
              entityId: 'resource1',
            },
          },
        ],
        variableType: 'resource',
      },
      {
        variableId: 'v2',
        name: 'doc2',
        value: [
          {
            type: 'resource',
            resource: {
              name: 'test2.pdf',
              fileType: 'application/pdf',
              storageKey: 's2',
              entityId: 'resource2',
            },
          },
        ],
        variableType: 'resource',
      },
    ];

    const result = updateContextItemsFromVariables(contextItems, variables);
    expect(result).toEqual([
      { entityId: 'resource1', type: 'resource', title: 'test1.pdf' },
      { entityId: 'resource2', type: 'resource', title: 'test2.pdf' },
      { entityId: 'resource3', type: 'resource', title: 'old_name3.pdf' },
    ]);
=======
describe('sortNodeExecutionsByExecutionOrder', () => {
  // Helper function to create mock node executions
  const createNodeExecution = (
    nodeId: string,
    parentNodeIds: string[] = [],
  ): WorkflowNodeExecution => ({
    nodeId,
    parentNodeIds: JSON.stringify(parentNodeIds),
    childNodeIds: JSON.stringify([]),
  });

  it('sorts nodes with no dependencies in original order', () => {
    const nodeExecutions = [
      createNodeExecution('C'),
      createNodeExecution('A'),
      createNodeExecution('B'),
    ];

    const result = sortNodeExecutionsByExecutionOrder(nodeExecutions);
    const nodeIds = result.map((n) => n.nodeId);

    expect(nodeIds).toEqual(['A', 'B', 'C']);
  });

  it('sorts nodes with simple parent-child relationship', () => {
    const nodeExecutions = [
      createNodeExecution('B', ['A']),
      createNodeExecution('A'),
      createNodeExecution('C', ['B']),
    ];

    const result = sortNodeExecutionsByExecutionOrder(nodeExecutions);
    const nodeIds = result.map((n) => n.nodeId);

    expect(nodeIds).toEqual(['A', 'B', 'C']);
  });

  it('sorts nodes with complex dependency graph', () => {
    // A -> B -> D
    // A -> C -> D
    // E -> F
    const nodeExecutions = [
      createNodeExecution('D', ['B', 'C']),
      createNodeExecution('C', ['A']),
      createNodeExecution('B', ['A']),
      createNodeExecution('A'),
      createNodeExecution('F', ['E']),
      createNodeExecution('E'),
    ];

    const result = sortNodeExecutionsByExecutionOrder(nodeExecutions);
    const nodeIds = result.map((n) => n.nodeId);

    // A should come before B and C
    expect(nodeIds.indexOf('A')).toBeLessThan(nodeIds.indexOf('B'));
    expect(nodeIds.indexOf('A')).toBeLessThan(nodeIds.indexOf('C'));

    // B and C should come before D
    expect(nodeIds.indexOf('B')).toBeLessThan(nodeIds.indexOf('D'));
    expect(nodeIds.indexOf('C')).toBeLessThan(nodeIds.indexOf('D'));

    // E should come before F
    expect(nodeIds.indexOf('E')).toBeLessThan(nodeIds.indexOf('F'));
  });

  it('handles nodes with multiple parents correctly', () => {
    // A -> C
    // B -> C
    const nodeExecutions = [
      createNodeExecution('C', ['A', 'B']),
      createNodeExecution('A'),
      createNodeExecution('B'),
    ];

    const result = sortNodeExecutionsByExecutionOrder(nodeExecutions);
    const nodeIds = result.map((n) => n.nodeId);

    // Both A and B should come before C
    expect(nodeIds.indexOf('A')).toBeLessThan(nodeIds.indexOf('C'));
    expect(nodeIds.indexOf('B')).toBeLessThan(nodeIds.indexOf('C'));
  });

  it('handles empty array', () => {
    const result = sortNodeExecutionsByExecutionOrder([]);
    expect(result).toEqual([]);
  });

  it('handles single node', () => {
    const nodeExecutions = [createNodeExecution('A')];
    const result = sortNodeExecutionsByExecutionOrder(nodeExecutions);
    expect(result).toEqual(nodeExecutions);
  });

  it('handles nodes with null parentNodeIds', () => {
    const nodeExecutions = [
      { nodeId: 'A', parentNodeIds: null, childNodeIds: null },
      { nodeId: 'B', parentNodeIds: null, childNodeIds: null },
    ];

    const result = sortNodeExecutionsByExecutionOrder(nodeExecutions);
    const nodeIds = result.map((n) => n.nodeId);

    expect(nodeIds).toEqual(['A', 'B']);
  });

  it('handles nodes with empty parentNodeIds string', () => {
    const nodeExecutions = [
      { nodeId: 'A', parentNodeIds: '[]', childNodeIds: '[]' },
      { nodeId: 'B', parentNodeIds: '[]', childNodeIds: '[]' },
    ];

    const result = sortNodeExecutionsByExecutionOrder(nodeExecutions);
    const nodeIds = result.map((n) => n.nodeId);

    expect(nodeIds).toEqual(['A', 'B']);
  });

  it('handles circular dependencies gracefully', () => {
    // A -> B -> A (circular)
    const nodeExecutions = [createNodeExecution('A', ['B']), createNodeExecution('B', ['A'])];

    // Should not throw and should return both nodes
    const result = sortNodeExecutionsByExecutionOrder(nodeExecutions);
    expect(result).toHaveLength(2);
    expect(result.map((n) => n.nodeId)).toContain('A');
    expect(result.map((n) => n.nodeId)).toContain('B');
  });

  it('handles missing parent nodes gracefully', () => {
    // A references non-existent parent X
    const nodeExecutions = [createNodeExecution('A', ['X']), createNodeExecution('B')];

    const result = sortNodeExecutionsByExecutionOrder(nodeExecutions);
    const nodeIds = result.map((n) => n.nodeId);

    // Should still sort correctly, ignoring missing parent
    expect(nodeIds).toEqual(['A', 'B']);
  });

  it('maintains stable sort for nodes with same dependencies', () => {
    // Both B and C depend on A, but B should come before C due to alphabetical order
    const nodeExecutions = [
      createNodeExecution('C', ['A']),
      createNodeExecution('B', ['A']),
      createNodeExecution('A'),
    ];

    const result = sortNodeExecutionsByExecutionOrder(nodeExecutions);
    const nodeIds = result.map((n) => n.nodeId);

    expect(nodeIds).toEqual(['A', 'B', 'C']);
>>>>>>> afdd677a
  });
});<|MERGE_RESOLUTION|>--- conflicted
+++ resolved
@@ -1,16 +1,12 @@
 import { describe, it, expect, vi, beforeEach } from 'vitest';
 import { CanvasData, CanvasNodeType, WorkflowVariable } from '@refly/openapi-schema';
-<<<<<<< HEAD
-import { prepareNodeExecutions, WorkflowNode, updateContextItemsFromVariables } from './workflow';
-=======
 import {
-  processQueryWithTypes,
   prepareNodeExecutions,
   WorkflowNode,
+  updateContextItemsFromVariables,
   sortNodeExecutionsByExecutionOrder,
   WorkflowNodeExecution,
 } from './workflow';
->>>>>>> afdd677a
 import { ResponseNodeMeta } from './types';
 import { IContextItem } from '@refly-packages/common-types';
 
@@ -553,7 +549,6 @@
   });
 });
 
-<<<<<<< HEAD
 describe('updateContextItemsFromVariables', () => {
   it('returns original context items when variables empty or query has no references', () => {
     const contextItems: IContextItem[] = [{ entityId: 'existing', type: 'document' }];
@@ -753,7 +748,9 @@
       { entityId: 'resource2', type: 'resource', title: 'test2.pdf' },
       { entityId: 'resource3', type: 'resource', title: 'old_name3.pdf' },
     ]);
-=======
+  });
+});
+
 describe('sortNodeExecutionsByExecutionOrder', () => {
   // Helper function to create mock node executions
   const createNodeExecution = (
@@ -905,6 +902,5 @@
     const nodeIds = result.map((n) => n.nodeId);
 
     expect(nodeIds).toEqual(['A', 'B', 'C']);
->>>>>>> afdd677a
   });
 });