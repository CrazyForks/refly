--- conflicted
+++ resolved
@@ -39,8 +39,5 @@
 # Profile
 .rspack-profile-*/
 
-<<<<<<< HEAD
 # AI Task files
-.task
-=======
->>>>>>> d32a3e6d
+.task