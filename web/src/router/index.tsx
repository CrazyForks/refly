import React from "react"
import { Route, Routes, useMatch } from "react-router-dom"

// 自定义组件
import Dashboard from "@/components/dashboard"
import { Thread } from "@/components/thread-item/thread"
import { ThreadLibrary } from "@/components/thread-library"
import { Settings } from "@/components/settings/index"
import { Login } from "@/components/login/index"
import LandingPage from "@/pages/landing-page"
<<<<<<< HEAD
import { Feed} from "@/pages/feed"
import { Digest } from "@/pages/DailyDigest"
=======
import Privacy from "@/pages/pravicy"
import Terms from "@/pages/terms"
>>>>>>> 00cacd84

export const AppRouter = (props: { layout?: any }) => {
  const { layout: Layout } = props
  const routeLandingPageMatch = useMatch("/")
  const routePrivacyPageMatch = useMatch("/privacy")
  const routeTermsPageMatch = useMatch("/terms")
  const routeLoginPageMatch = useMatch("/login")
  // 导航相关

  if (
    routeLandingPageMatch ||
    routePrivacyPageMatch ||
    routeTermsPageMatch ||
    routeLoginPageMatch
  ) {
    return (
      <Routes>
        <Route path="/" element={<LandingPage />} />
        <Route path="/privacy" element={<Privacy />} />
        <Route path="/terms" element={<Terms />} />
        <Route path="/login" element={<Login />} />
      </Routes>
    )
  }

  return (
    <Layout>
      <Routes>
        <Route path="/dashboard" element={<Dashboard />} />
<<<<<<< HEAD
        <Route path="/login" element={<Login />} />
        <Route path="/feed" element={<Feed />} />
        <Route path="/digest" element={<Digest />} />
=======
>>>>>>> 00cacd84
        <Route path="/thread/:threadId" element={<Thread />} />
        <Route path="/thread" element={<ThreadLibrary />} />
        <Route path="/settings" element={<Settings />} />
        <Route path="/dashboard" element={<Dashboard />} />
      </Routes>
    </Layout>
  )
}<|MERGE_RESOLUTION|>--- conflicted
+++ resolved
@@ -8,13 +8,10 @@
 import { Settings } from "@/components/settings/index"
 import { Login } from "@/components/login/index"
 import LandingPage from "@/pages/landing-page"
-<<<<<<< HEAD
-import { Feed} from "@/pages/feed"
+import { Feed } from "@/pages/feed"
 import { Digest } from "@/pages/DailyDigest"
-=======
 import Privacy from "@/pages/pravicy"
 import Terms from "@/pages/terms"
->>>>>>> 00cacd84
 
 export const AppRouter = (props: { layout?: any }) => {
   const { layout: Layout } = props
@@ -44,12 +41,9 @@
     <Layout>
       <Routes>
         <Route path="/dashboard" element={<Dashboard />} />
-<<<<<<< HEAD
         <Route path="/login" element={<Login />} />
         <Route path="/feed" element={<Feed />} />
         <Route path="/digest" element={<Digest />} />
-=======
->>>>>>> 00cacd84
         <Route path="/thread/:threadId" element={<Thread />} />
         <Route path="/thread" element={<ThreadLibrary />} />
         <Route path="/settings" element={<Settings />} />
